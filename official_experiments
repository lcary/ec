To see the billing information broken down by instance type:
https://console.aws.amazon.com/cost-reports/home#/custom?groupBy=InstanceType&hasBlended=false&hasAmortized=false&excludeDiscounts=true&excludeTaggedResources=false&timeRangeOption=Last12Months&granularity=Monthly&reportName=&reportType=CostUsage&isTemplate=true&startDate=2018-01-01&endDate=2018-12-31&filter=%5B%7B%22dimension%22:%22RecordType%22,%22values%22:%5B%22Refund%22,%22Credit%22%5D,%22include%22:false,%22children%22:null%7D%5D&forecastTimeRangeOption=None&usageAs=usageQuantity&chartStyle=Stack

Google cloud experiments - repeated many times.

Text:
for SEED in `seq 1 5`; do python bin/launch.py -k  -c -z n1-highmem-64 text "python bin/text.py  -t 720  --pseudoCounts 30 --aic 1.0 --structurePenalty 1.5 --topK 2 --arity 3 --maximumFrontier 5 -i 20 -R 3600 --storeTaskMetrics --testingTimeout 600 --biasOptimal --contextual --taskReranker randomShuffle --taskBatchSize 10  --auxiliary --ensembleSize 1 -RS 5000 --seed $SEED" ; done
for SEED in `seq 1 2`; do python bin/launch.py -k  -c -z n1-highmem-64 text_no_length_no_map_no_unfold "python bin/text.py --noLength --noMap --noUnfold  -t 720  --pseudoCounts 30 --aic 1.0 --structurePenalty 1.5 --topK 2 --arity 3 --maximumFrontier 5 -i 20 -R 3600 --storeTaskMetrics --testingTimeout 600 --biasOptimal --contextual --taskReranker randomShuffle --taskBatchSize 10  --auxiliary --ensembleSize 1 -RS 5000 --seed $SEED" ; done
for SEED in `seq 1 3`; do python bin/launch.py -k  -c -z n1-highmem-64 text_mask "python bin/text.py  -t 720  --pseudoCounts 30 --aic 1.0 --structurePenalty 1.5 --topK 2 --arity 3 --maximumFrontier 5 -i 20 -R 3600 --storeTaskMetrics --testingTimeout 600 --biasOptimal --contextual --taskReranker randomShuffle --taskBatchSize 10  --auxiliary --mask --ensembleSize 1 -RS 5000 --seed $SEED" ; done
for SEED in `seq 1 3`; do python bin/launch.py -k  -c -z n1-highmem-64 text_mask "python bin/text.py  -t 720  --pseudoCounts 30 --aic 1.0 --structurePenalty 1.5 --topK 2 --arity 3 --maximumFrontier 5 -i 20 -R 3600 --storeTaskMetrics --testingTimeout 600 --biasOptimal --contextual --taskReranker randomShuffle --taskBatchSize 10  --auxiliary --mask --ensembleSize 1 -RS 5000 --seed $SEED" ; done

for SEED in `seq 1 5`; do python bin/launch.py -k  -c -z n1-highmem-64 text_no_dsl "python bin/text.py  -t 720  --pseudoCounts 30 --aic 1000.0 --structurePenalty 1.0 --topK 2 --arity 3 --maximumFrontier 5 -i 20 -R 3600 --storeTaskMetrics --testingTimeout 600 --biasOptimal --contextual --taskReranker randomShuffle --taskBatchSize 10  --auxiliary --ensembleSize 2 -RS 5000 --seed $SEED" ; done
for SEED in `seq 1 5`; do python bin/launch.py -k  -c -z n1-highmem-64 text_no_generative "python bin/text.py  -t 720  --topK 2 --maximumFrontier 5 -i 20 -R 3600 --storeTaskMetrics --testingTimeout 600 --biasOptimal --contextual --taskReranker randomShuffle --taskBatchSize 10 --ensembleSize 1 -RS 5000 --no-dsl --seed $SEED" ; done
for SEED in `seq 1 3`; do python bin/launch.py -k  -c -z n1-highmem-64 text_no_generative_mask "python bin/text.py  -t 720  --topK 2 --maximumFrontier 5 -i 20 -R 3600 --storeTaskMetrics --testingTimeout 600 --biasOptimal --contextual --taskReranker randomShuffle --taskBatchSize 10 --ensembleSize 1 -RS 5000 --no-dsl --mask --seed $SEED" ; done
for SEED in `seq 4 5`; do python bin/launch.py -k  -c -z n1-highmem-64 text_no_recognition "python bin/text.py -g   -t 720  --pseudoCounts 30 --aic 1.0 --structurePenalty 1.5 --topK 2 --arity 3 --maximumFrontier 5 -i 20  --storeTaskMetrics --testingTimeout 600 --taskReranker randomShuffle --taskBatchSize 10 --seed $SEED" ; done


List:
for SEED in `seq 1 5`; do python bin/launch.py -k  -c -z n1-highmem-64 list "python bin/list.py --split 0.5 -t 720  --pseudoCounts 30 --aic 1.0 --structurePenalty 1.5 --topK 2 --arity 3 --maximumFrontier 5 -i 20 -R 3600 --storeTaskMetrics --testingTimeout 600 --biasOptimal --contextual --taskReranker randomShuffle --taskBatchSize 10  --auxiliary --ensembleSize 1 -RS 5000 --seed $SEED" ; done
for SEED in `seq 1 2`; do python bin/launch.py -k  -c -z n1-highmem-64 list_no_length_no_map_no_unfold "python bin/list.py --noLength --noMap --noUnfold --split 0.5 -t 720  --pseudoCounts 30 --aic 1.0 --structurePenalty 1.5 --topK 2 --arity 3 --maximumFrontier 5 -i 20 -R 3600 --storeTaskMetrics --testingTimeout 600 --biasOptimal --contextual --taskReranker randomShuffle --taskBatchSize 10  --auxiliary --ensembleSize 1 -RS 5000 --seed $SEED" ; done
for SEED in `seq 1 2`; do python bin/launch.py -k  -c -z n1-highmem-64 list_1h_no_length_no_map_no_unfold "python bin/list.py  --taskReranker randomShuffle --taskBatchSize 40 --noLength --noMap --noUnfold --split 0.5 -t 3600  --pseudoCounts 30 --aic 1.0 --structurePenalty 1.5 --topK 2 --arity 3 --maximumFrontier 5 -i 10 -R 3600 --storeTaskMetrics --testingTimeout 600 --biasOptimal --contextual   --auxiliary --ensembleSize 1 -RS 5000 --seed $SEED" ; done
for SEED in `seq 1 2`; do python bin/launch.py -k  -c -z n1-highmem-64 list_small_train "python bin/list.py --split 0.25 -t 720  --pseudoCounts 30 --aic 1.0 --structurePenalty 1.5 --topK 2 --arity 3 --maximumFrontier 5 -i 10 -R 3600 --storeTaskMetrics --testingTimeout 600 --biasOptimal --contextual --taskReranker randomShuffle --taskBatchSize 10  --auxiliary --ensembleSize 1 -RS 5000 --seed $SEED" ; done
for SEED in `seq 3 5`; do python bin/launch.py -k  -c -z n1-highmem-64 list_tiny_train "python bin/list.py --split 0.15 -t 720  --pseudoCounts 30 --aic 1.0 --structurePenalty 1.5 --topK 2 --arity 3 --maximumFrontier 5 -i 10 -R 3600 --storeTaskMetrics --testingTimeout 600 --biasOptimal --contextual --taskReranker randomShuffle --taskBatchSize 10  --auxiliary --ensembleSize 1 -RS 5000 --seed $SEED" ; done
for SEED in `seq 1 2`; do python bin/launch.py -k  -c -z n1-highmem-64 list_small_train_no_dsl "python bin/list.py --no-dsl --split 0.25 -t 720  --pseudoCounts 30 --aic 1.0 --structurePenalty 1.5 --topK 2 --arity 3 --maximumFrontier 5 -i 10 -R 3600 --storeTaskMetrics --testingTimeout 600 --biasOptimal --contextual --taskReranker randomShuffle --taskBatchSize 10  --auxiliary --ensembleSize 1 -RS 5000 --seed $SEED" ; done
for SEED in `seq 1 5`; do python bin/launch.py -k  -c -z n1-highmem-64 list_tiny_train_no_dsl "python bin/list.py --no-dsl --split 0.15 -t 720  --pseudoCounts 30 --aic 1.0 --structurePenalty 1.5 --topK 2 --arity 3 --maximumFrontier 5 -i 10 -R 3600 --storeTaskMetrics --testingTimeout 600 --biasOptimal --contextual --taskReranker randomShuffle --taskBatchSize 10  --auxiliary --ensembleSize 1 -RS 5000 --seed $SEED" ; done
for SEED in `seq 1 3`; do python bin/launch.py -k  -c -z n1-highmem-64 list_mask "python bin/list.py --split 0.5 -t 720  --pseudoCounts 30 --aic 1.0 --structurePenalty 1.5 --topK 2 --arity 3 --maximumFrontier 5 -i 20 -R 3600 --storeTaskMetrics --testingTimeout 600 --biasOptimal --contextual --taskReranker randomShuffle --taskBatchSize 10  --auxiliary --ensembleSize 1 -RS 5000 --mask --seed $SEED" ; done
for SEED in `seq 4 5`; do python bin/launch.py -k  -c -z n1-highmem-64 list_no_dsl_no_ensemble "python bin/list.py --aic 1000.0 --split 0.5 -t 720  --pseudoCounts 30 --structurePenalty 1.5 --topK 2 --arity 3 --maximumFrontier 5 -i 20 -R 3600 --storeTaskMetrics --testingTimeout 600 --biasOptimal --contextual --taskReranker randomShuffle --taskBatchSize 10  --auxiliary --ensembleSize 1 -RS 5000 --seed $SEED" ; done
for SEED in `seq 1 3`; do python bin/launch.py -k  -c -z n1-highmem-64 list_no_generative "python bin/list.py --split 0.5 -t 720 --topK 2 --maximumFrontier 5 -i 20 -R 3600 --storeTaskMetrics --testingTimeout 600 --biasOptimal --contextual --taskReranker randomShuffle --taskBatchSize 10 --no-dsl --ensembleSize 1 -RS 5000 --seed $SEED" ; done
for SEED in `seq 1 1`; do python bin/launch.py -k  -c -z n1-highmem-64 list_no_generative_no_batch "python bin/list.py --split 0.5 -t 7200 --topK 2 --maximumFrontier 5 -i 5 -R 3600 --storeTaskMetrics --testingTimeout 600 --biasOptimal --contextual --no-dsl --ensembleSize 1 -RS 5000 --seed $SEED" ; done
for SEED in `seq 1 3`; do python bin/launch.py -k  -c -z n1-highmem-64 list_no_generative_mask "python bin/list.py --split 0.5 -t 720 --topK 2 --maximumFrontier 5 -i 20 -R 3600 --storeTaskMetrics --testingTimeout 600 --biasOptimal --contextual --taskReranker randomShuffle --taskBatchSize 10 --no-dsl --ensembleSize 1 -RS 5000 --mask --seed $SEED" ; done
for SEED in `seq 1 3`; do python bin/launch.py -k  -c -z n1-highmem-64 list_no_generative_old_recognition "python bin/list.py --split 0.5 -t 720 --topK 2 --maximumFrontier 5 -i 20 -R 3600 --storeTaskMetrics --testingTimeout 600 --taskReranker randomShuffle --taskBatchSize 10 --no-dsl --ensembleSize 1 -RS 5000 --seed $SEED" ; done
for SEED in `seq 4 5`; do python bin/launch.py -k  -c -z n1-highmem-64 list_no_recognition "python bin/list.py  -g --split 0.5 -t 720  --pseudoCounts 30 --aic 1.0 --structurePenalty 1.5 --topK 2 --arity 3 --maximumFrontier 5 -i 20 -R 3600 --storeTaskMetrics --testingTimeout 600 --taskReranker randomShuffle --taskBatchSize 10 --seed $SEED" ; done

LOGO:
for SEED in `seq 1 1`; do python bin/launch.py -k  -c -z n1-megamem-96 logo_no_batch_2h "python bin/logo.py --split 0.5 -t 7200  --pseudoCounts 30 --aic 1.0 --structurePenalty 1.5 --topK 2 --arity 3 --maximumFrontier 5 -i 6 -R 3600 --storeTaskMetrics --testingTimeout 600 --biasOptimal --contextual  -RS 5000 --seed $SEED" ; done
for SEED in `seq 1 5`; do python bin/launch.py -k  -c -z n1-megamem-96 logo_batch_40_1h "python bin/logo.py --split 0.5 -t 3600  --pseudoCounts 30 --aic 1.0 --structurePenalty 1.5 --topK 2 --arity 3 --maximumFrontier 5 -i 6 -R 3600 --storeTaskMetrics --testingTimeout 600 --biasOptimal --contextual  --taskReranker randomShuffle --taskBatchSize 40 -RS 5000 --seed $SEED" ; done
for SEED in `seq 1 5`; do python bin/launch.py -k  -c -z n1-megamem-96 logo_batch_50_1h "python bin/logo.py --split 0.5 -t 3600  --pseudoCounts 30 --auxiliary --aic 1.0 --structurePenalty 1.5 --topK 2 --arity 3 --maximumFrontier 5 -i 20 -R 3600 --storeTaskMetrics --testingTimeout 600 --biasOptimal --contextual  --taskReranker randomShuffle --taskBatchSize 50 -RS 5000 --seed $SEED" ; done
for SEED in `seq 1 5`; do python bin/launch.py -k  -c -z n1-megamem-96 logo_auxiliary_batch_40_1h "python bin/logo.py --auxiliary --split 0.5 -t 3600  --pseudoCounts 30 --aic 1.0 --structurePenalty 1.5 --topK 2 --arity 3 --maximumFrontier 5 -i 20 -R 3600 --storeTaskMetrics --testingTimeout 600 --biasOptimal --contextual  --taskReranker randomShuffle --taskBatchSize 40 -RS 5000 --seed $SEED" ; done
for SEED in `seq 1 1`; do python bin/launch.py -k  -c -z n1-megamem-96 logo_auxiliary_no_batch_2h "python bin/logo.py --split 0.5 -t 7200  --pseudoCounts 30 --aic 1.0 --structurePenalty 1.5 --topK 2 --arity 3 --maximumFrontier 5 -i 6 -R 3600 --storeTaskMetrics --testingTimeout 600 --biasOptimal --contextual  -RS 5000 --seed $SEED --auxiliary" ; done
for SEED in `seq 1 5`; do python bin/launch.py -k  -c -z n1-megamem-96 logo_no_dsl_auxiliary_batch_40_1h "python bin/logo.py --no-dsl --auxiliary --split 0.5 -t 3600  --pseudoCounts 30 --aic 1.0 --structurePenalty 1.5 --topK 2 --arity 3 --maximumFrontier 5 -i 20 -R 3600 --storeTaskMetrics --testingTimeout 600 --biasOptimal --contextual  --taskReranker randomShuffle --taskBatchSize 40 -RS 5000 --seed $SEED" ; done
for SEED in `seq 1 5`; do python bin/launch.py -k  -c -z n1-megamem-96 logo_no_dsl_auxiliary_batch_50_1h "python bin/logo.py --no-dsl --auxiliary --split 0.5 -t 3600  --pseudoCounts 30 --aic 1.0 --structurePenalty 1.5 --topK 2 --arity 3 --maximumFrontier 5 -i 20 -R 3600 --storeTaskMetrics --testingTimeout 600 --biasOptimal --contextual  --taskReranker randomShuffle --taskBatchSize 50 -RS 5000 --seed $SEED" ; done
for SEED in `seq 1 5`; do python bin/launch.py -k  -c -z n1-megamem-96 logo_no_recognition_batch_40_1h "python bin/logo.py -g  --split 0.5 -t 3600  --pseudoCounts 30 --aic 1.0 --structurePenalty 1.5 --topK 2 --arity 3 --maximumFrontier 5 -i 11  --storeTaskMetrics --testingTimeout 600  --taskReranker randomShuffle --taskBatchSize 40 --seed $SEED" ; done
for SEED in `seq 1 5`; do python bin/launch.py -k  -c -z n1-megamem-96 logo_no_recognition_batch_50_1h "python bin/logo.py -g  --split 0.5 -t 3600  --pseudoCounts 30 --aic 1.0 --structurePenalty 1.5 --topK 2 --arity 3 --maximumFrontier 5 -i 20  --storeTaskMetrics --testingTimeout 600  --taskReranker randomShuffle --taskBatchSize 50 --seed $SEED" ; done

McCarthy:
<<<<<<< HEAD
python bin/launch.py -k  -c -z n1-highmem-64 McCarthy_unsolved_4h "python  list.py --primitives McCarthy --dataset bootstrap --structurePenalty 1. --pseudoCounts 30 --arity 4 -g  -t 14400 --taskReranker unsolved --topK 2 --maximumFrontier 5"
=======
python launch.py -k  -c -z n1-highmem-64 McCarthy_unsolved_4h "python  list.py --primitives McCarthy --dataset bootstrap --structurePenalty 1. --pseudoCounts 30 --arity 4 -g  -t 14400 --taskReranker unsolved --topK 2 --maximumFrontier 5"
python launch.py -k  -c -z n1-highmem-64 McCarthy_unsolved_4h "python  list.py --primitives McCarthy --dataset bootstrap --structurePenalty 1. --pseudoCounts 30 --arity 4 -g  -t 14400 --taskReranker unsolved --topK 5 --maximumFrontier 5"
>>>>>>> c6b84ff5

Scientific laws:
python bin/launch.py -k  -c -z n1-highmem-64 scientific_1h "python bin/scientificLaws.py  -t 3600 --topK 5 --arity 3 --maximumFrontier 5 -i 10 -R 3600 -RS 5000 --biasOptimal --contextual --mask  -r 0."
python bin/launch.py -k  -c -z n1-highmem-64 scientific_unsolved_1h "python bin/scientificLaws.py  -t 3600 --topK 5 --arity 3 --maximumFrontier 5 -i 10 -R 3600 -RS 5000 --biasOptimal --contextual --mask  -r 0. --taskReranker unsolved"
python bin/launch.py -k  -c -z n1-highmem-64 scientific_unsolved_4h "python bin/scientificLaws.py  -t 14400 --topK 5 --arity 3 --maximumFrontier 5 -i 20 -R 30 -RS 5000 --biasOptimal --contextual --mask  -r 0. --taskReranker unsolved"
python bin/launch.py -k  -c -z n1-highmem-64 scientific_12m_10b "python bin/scientificLaws.py  -t 720 --taskReranker randomShuffle --taskBatchSize 10 --topK 5 --arity 3 --maximumFrontier 5 -i 10 -R 3600 -RS 5000 --biasOptimal --contextual --mask  -r 0."
python bin/launch.py -k  -c -z n1-highmem-64 scientific_60m_10b "python bin/scientificLaws.py  -t 3600 --taskReranker randomShuffle --taskBatchSize 10 --topK 5 --arity 3 --maximumFrontier 5 -i 10 -R 3600 -RS 5000 --biasOptimal --contextual --mask  -r 0."
python bin/launch.py -k  -c -z n1-highmem-64 scientific_30m_40b "python bin/scientificLaws.py  -t 3600 --taskReranker randomShuffle --taskBatchSize 40 --topK 5 --arity 3 --maximumFrontier 5 -i 10 -R 3600 -RS 5000 --biasOptimal --contextual --mask  -r 0."
python bin/launch.py -k  -c -z n1-highmem-64 scientific_4h "python bin/scientificLaws.py  -t 3600 --topK 5 --arity 3 --maximumFrontier 5 -i 10 -R 3600 -RS 5000 --biasOptimal --contextual --mask  -r 0."


REGEX:
Reduced Primitives:
for SEED in `seq 1 3`; do python bin/launch.py -k  -c -z n1-highmem-64 regex_batch_40_reduced_mask "python bin/regexes.py --primitives reduced --tasks new --maxTasks 256 --ll_cutoff bigram --split 0.5 -t 3600  --pseudoCounts 30 --aic 1.0 --structurePenalty 1.5 --topK 2 --arity 3 --maximumFrontier 5 -i 10 -R 3600 --testingTimeout 1800 --biasOptimal --contextual --mask --auxiliary --taskReranker randomShuffle --taskBatchSize 40 --seed $SEED" ; done
for SEED in `seq 1 3`; do python bin/launch.py -k  -c -z n1-highmem-64 regex_batch_40_reduced_bigram "python bin/regexes.py --primitives reduced --tasks new --maxTasks 256 --ll_cutoff bigram --split 0.5 -t 3600  --pseudoCounts 30 --aic 1.0 --structurePenalty 1.5 --topK 2 --arity 3 --maximumFrontier 5 -i 10 -R 3600 --testingTimeout 1800 --biasOptimal --contextual --auxiliary --taskReranker randomShuffle --taskBatchSize 40 --seed $SEED" ; done
for SEED in `seq 1 3`; do python bin/launch.py -k  -c -z n1-highmem-64 regex_batch_40_reduced_unigram "python bin/regexes.py --primitives reduced --tasks new --maxTasks 256 --ll_cutoff bigram --split 0.5 -t 3600  --pseudoCounts 30 --aic 1.0 --structurePenalty 1.5 --topK 2 --arity 3 --maximumFrontier 5 -i 10 -R 3600 --testingTimeout 1800 --biasOptimal --auxiliary --taskReranker randomShuffle --taskBatchSize 40 --seed $SEED" ; done
for SEED in `seq 1 3`; do python bin/launch.py -k  -c -z n1-highmem-64 regex_batch_40_reduced_nodsl_mask "python bin/regexes.py --primitives reduced --tasks new --maxTasks 256 --ll_cutoff bigram --split 0.5 -t 3600  --pseudoCounts 30 --aic 1.0 --structurePenalty 1.5 --topK 2 --arity 3 --maximumFrontier 5 -i 10 -R 3600 --testingTimeout 1800 --biasOptimal --contextual --mask --auxiliary --taskReranker randomShuffle --taskBatchSize 40 --no-dsl --seed $SEED" ; done
for SEED in `seq 1 3`; do python bin/launch.py -k  -c -z n1-highmem-64 regex_batch_40_reduced_nodsl_mask "python bin/regexes.py --primitives reduced --tasks new --maxTasks 256 --ll_cutoff bigram --split 0.5 -t 3600  --pseudoCounts 30 --aic 1.0 --structurePenalty 1.5 --topK 2 --arity 3 --maximumFrontier 5 -i 10 -R 3600 --testingTimeout 1800 --biasOptimal --contextual --mask --auxiliary --taskReranker randomShuffle --taskBatchSize 40 --no-dsl --seed $SEED" ; done
#for SEED in `seq 1 3`; do python bin/launch.py -k  -c -z n1-highmem-64 regex_batch_40_reduced_norec "python bin/regexes.py --primitives reduced --tasks new --maxTasks 256 --ll_cutoff bigram --split 0.5 -t 3600  --pseudoCounts 30 --aic 1.0 --structurePenalty 1.5 --topK 2 --arity 3 --maximumFrontier 5 -i 10 -R 3600 --testingTimeout 1800 --biasOptimal --contextual --mask --auxiliary --taskReranker randomShuffle --taskBatchSize 40 --g --seed $SEED" ; done

for SEED in `seq 1 3`; do python bin/launch.py -k  -c -z n1-highmem-64 regex_batch_40_reduced_nodsl_bigram "python bin/regexes.py --primitives reduced --tasks new --maxTasks 256 --ll_cutoff bigram --split 0.5 -t 3600  --pseudoCounts 30 --aic 1.0 --structurePenalty 1.5 --topK 2 --arity 3 --maximumFrontier 5 -i 10 -R 3600 --testingTimeout 1800 --biasOptimal --contextual --auxiliary --taskReranker randomShuffle --taskBatchSize 40 --no-dsl --seed $SEED" ; done

for SEED in `seq 1 3`; do python bin/launch.py -k  -c -z n1-highmem-64 regex_batch_40_reduced_nodsl_unigram "python bin/regexes.py --primitives reduced --tasks new --maxTasks 256 --ll_cutoff bigram --split 0.5 -t 3600  --pseudoCounts 30 --aic 1.0 --structurePenalty 1.5 --topK 2 --arity 3 --maximumFrontier 5 -i 10 -R 3600 --testingTimeout 1800 --biasOptimal --auxiliary --taskReranker randomShuffle --taskBatchSize 40 --no-dsl --seed $SEED" ; done


for SEED in `seq 1 1`; do python bin/launch.py -k  -c -z n1-highmem-64 regex_2h_mask "python bin/regexes.py --tasks new --maxTasks 256 --ll_cutoff bigram --split 0.5 -t 7200  --pseudoCounts 30 --aic 1.0 --structurePenalty 1.5 --topK 2 --arity 3 --maximumFrontier 5 -i 10 -R 3600 --testingTimeout 1800 --biasOptimal --contextual --mask --auxiliary --seed $SEED" ; done
for SEED in `seq 1 5`; do python bin/launch.py -k  -c -z n1-highmem-64 regex_batch_40_mask "python bin/regexes.py --tasks new --maxTasks 256 --ll_cutoff bigram --split 0.5 -t 3600  --pseudoCounts 30 --aic 1.0 --structurePenalty 1.5 --topK 2 --arity 3 --maximumFrontier 5 -i 20 -R 3600 --testingTimeout 1800 --biasOptimal --contextual --mask --auxiliary --taskReranker randomShuffle --taskBatchSize 40 --seed $SEED" ; done
No DSL baseline:
Need to run:
for SEED in `seq 1 5`; do python bin/launch.py -k  -c -z n1-highmem-64 regex_no_dsl_batch_40_mask "python bin/regexes.py --tasks new --maxTasks 256 --ll_cutoff bigram --split 0.5 -t 3600  --pseudoCounts 30 --aic 1.0 --structurePenalty 1.5 --topK 2 --arity 3 --maximumFrontier 5 -i 20 -R 3600 --testingTimeout 1800 --biasOptimal --contextual --mask --auxiliary --taskReranker randomShuffle --taskBatchSize 40 --no-dsl --seed $SEED" ; done
noRecognition:
python bin/launch.py -k  -c -z n1-highmem-64 test "python bin/regexes.py --tasks new --taskReranker randomShuffle --taskBatchSize 40 --maxTasks 256 --ll_cutoff bigram --split 0.5 -t 3600  --pseudoCounts 30 --aic 1.0 --structurePenalty 1.5 --topK 2 --arity 3 --maximumFrontier 5 -i 20 --testingTimeout 1800 --seed 0 -g"
for SEED in `seq 1 2`; do python bin/launch.py -k  -c -z n1-highmem-64 test "python bin/regexes.py --tasks new --taskReranker randomShuffle --taskBatchSize 40 --maxTasks 256 --ll_cutoff bigram --split 0.5 -t 3600  --pseudoCounts 30 --aic 1.0 --structurePenalty 1.5 --topK 2 --arity 3 --maximumFrontier 5 -i 20 --testingTimeout 1800 --seed $SEED -g" ; done
Need to do:
for SEED in `seq 3 5`; do python bin/launch.py -k  -c -z n1-highmem-64 test "python bin/regexes.py --tasks new --taskReranker randomShuffle --taskBatchSize 40 --maxTasks 256 --ll_cutoff bigram --split 0.5 -t 3600  --pseudoCounts 30 --aic 1.0 --structurePenalty 1.5 --topK 2 --arity 3 --maximumFrontier 5 -i 20 --testingTimeout 1800 --seed $SEED -g" ; done

#1 hour checkpoint:
python bin/launch.py --checkpoint experimentOutputs/regex/2019-02-12T21:51:03.349621/regex_aic=1.0_arity=3_aux=True_BO=True_CO=True_ES=1_ET=3600_HR=0.5_it=10_mask=True_MF=10_pc=30.0_RT=3600_RR=False_RW=False_STM=True_L=1.5_batch=40_TRR=randomShuffle_K=2_topkNotMAP=True.pickle -k -c -z n1-highmem-64 regex_batch_40_reduced_mask_checkpoint "python bin/regexes.py --primitives reduced --tasks new --maxTasks 256 --ll_cutoff bigram --split 0.5 -t 3600  --pseudoCounts 30 --aic 1.0 --structurePenalty 1.5 --topK 2 --arity 3 --maximumFrontier 5 -i 11 -R 3600 --testingTimeout 7200 --biasOptimal --contextual --mask --auxiliary --taskReranker randomShuffle --taskBatchSize 40 --seed 0 --resume experimentOutputs/regex_aic=1.0_arity=3_aux=True_BO=True_CO=True_ES=1_ET=3600_HR=0.5_it=10_mask=True_MF=10_pc=30.0_RT=3600_RR=False_RW=False_STM=True_L=1.5_batch=40_TRR=randomShuffle_K=2_topkNotMAP=True.pickle"

python bin/launch.py --checkpoint experimentOutputs/regex/2019-02-12T21:51:03.349621/regex_aic=1.0_arity=3_aux=True_BO=True_CO=True_ES=1_ET=3600_HR=0.5_it=10_mask=True_MF=10_pc=30.0_RT=3600_RR=False_RW=False_STM=True_L=1.5_batch=40_TRR=randomShuffle_K=2_topkNotMAP=True.pickle -k -c -z n1-highmem-64 regex_batch_40_reduced_mask_noC "python bin/regexes.py --primitives reduced --tasks new --maxTasks 256 --ll_cutoff bigram None --split 0.5 -t 3600  --pseudoCounts 30 --aic 1.0 --structurePenalty 1.5 --topK 2 --arity 3 --maximumFrontier 5 -i 11 -R 3600 --testingTimeout 7200 --biasOptimal --contextual --mask --auxiliary --taskReranker randomShuffle --taskBatchSize 40 --seed 0 --resume experimentOutputs/regex_aic=1.0_arity=3_aux=True_BO=True_CO=True_ES=1_ET=3600_HR=0.5_it=10_mask=True_MF=10_pc=30.0_RT=3600_RR=False_RW=False_STM=True_L=1.5_batch=40_TRR=randomShuffle_K=2_topkNotMAP=True.pickle"

#fixed bigram posterior
for SEED in `seq 1 3`; do python bin/launch.py -k  -c -z n1-highmem-64 regex_b40_mask_posterior "python bin/regexes.py --tasks new --maxTasks 256 --ll_cutoff bigram --split 0.5 -t 3600  --pseudoCounts 30 --aic 1.0 --structurePenalty 1.5 --topK 2 --arity 3 --maximumFrontier 5 -i 10 -R 3600 --testingTimeout 1800 --biasOptimal --contextual --mask --auxiliary --taskReranker randomShuffle --taskBatchSize 40 --seed $SEED" ; done

#Runs with string constants:
for SEED in `seq 1 3`; do python bin/launch.py -k  -c -z n1-highmem-64 regex_b40_strConst "python bin/regexes.py --tasks new --maxTasks 256 --ll_cutoff bigram None --split 0.5 -t 3600  --pseudoCounts 30 --aic 1.0 --structurePenalty 1.5 --topK 2 --arity 3 --maximumFrontier 5 -i 10 -R 3600 --testingTimeout 1800 --biasOptimal --contextual --mask --auxiliary --taskReranker randomShuffle --taskBatchSize 40 --seed $SEED --primitives strConst --use_str_const"; done
for SEED in `seq 1 3`; do python bin/launch.py -k  -c -z n1-highmem-64 regex_b40_strConst_7m "python bin/regexes.py --tasks new --maxTasks 256 --ll_cutoff bigram None --split 0.5 -t 720  --pseudoCounts 30 --aic 1.0 --structurePenalty 1.5 --topK 2 --arity 3 --maximumFrontier 5 -i 10 -R 3600 --testingTimeout 720 --biasOptimal --contextual --mask --auxiliary --taskReranker randomShuffle --taskBatchSize 40 --seed $SEED --primitives strConst --use_str_const"; done
for SEED in `seq 1 3`; do python bin/launch.py -k  -c -z n1-highmem-64 regex_b10_strConst_7m "python bin/regexes.py --tasks new --maxTasks 256 --ll_cutoff bigram None --split 0.5 -t 720  --pseudoCounts 30 --aic 1.0 --structurePenalty 1.5 --topK 2 --arity 3 --maximumFrontier 5 -i 11 -R 3600 --testingTimeout 720 --biasOptimal --contextual --mask --auxiliary --taskReranker randomShuffle --taskBatchSize 10 --seed $SEED --primitives strConst --use_str_const"; done
for SEED in `seq 1 3`; do python bin/launch.py -k  -c -z n1-highmem-64 regex_b10_strConst_7m_no_dsl "python bin/regexes.py --no-dsl --tasks new --maxTasks 256 --ll_cutoff bigram None --split 0.5 -t 720  --pseudoCounts 30 --aic 1.0 --structurePenalty 1.5 --topK 2 --arity 3 --maximumFrontier 5 -i 11 -R 3600 --testingTimeout 720 --biasOptimal --contextual --mask --auxiliary --taskReranker randomShuffle --taskBatchSize 10 --seed $SEED --primitives strConst --use_str_const"; done
for SEED in `seq 1 3`; do python bin/launch.py -k  -c -z n1-highmem-64 regex_b10_strConst_2m_no_dsl "python bin/regexes.py --no-dsl --tasks new --maxTasks 256 --ll_cutoff bigram None --split 0.5 -t 120  --pseudoCounts 30 --aic 1.0 --structurePenalty 1.5 --topK 2 --arity 3 --maximumFrontier 5 -i 11 -R 3600 --testingTimeout 120 --biasOptimal --contextual --mask --auxiliary --taskReranker randomShuffle --taskBatchSize 10 --seed $SEED --primitives strConst --use_str_const"; done
for SEED in `seq 1 3`; do python bin/launch.py -k  -c -z n1-highmem-64 regex_b40_strConst_2m "python bin/regexes.py --tasks new --maxTasks 256 --ll_cutoff bigram None --split 0.5 -t 120  --pseudoCounts 30 --aic 1.0 --structurePenalty 1.5 --topK 2 --arity 3 --maximumFrontier 5 -i 10 -R 3600 --testingTimeout 120 --biasOptimal --contextual --mask --auxiliary --taskReranker randomShuffle --taskBatchSize 40 --seed $SEED --primitives strConst --use_str_const"; done
for SEED in `seq 1 3`; do python bin/launch.py -k  -c -z n1-highmem-64 regex_b40_strConst_noTC "python bin/regexes.py --tasks new --maxTasks 256 --ll_cutoff None --split 0.5 -t 3600  --pseudoCounts 30 --aic 1.0 --structurePenalty 1.5 --topK 2 --arity 3 --maximumFrontier 5 -i 10 -R 3600 --testingTimeout 1800 --biasOptimal --contextual --mask --auxiliary --taskReranker randomShuffle --taskBatchSize 40 --seed $SEED --primitives strConst --use_str_const"; done

# Runs with string constants but without the mask
for SEED in `seq 1 3`; do python bin/launch.py -k  -c -z n1-highmem-64 regex_b10_strConst_7m_no_mask "python bin/regexes.py --tasks new --maxTasks 256 --ll_cutoff bigram None --split 0.5 -t 720  --pseudoCounts 30 --aic 1.0 --structurePenalty 1.5 --topK 2 --arity 3 --maximumFrontier 5 -i 11 -R 3600 --testingTimeout 720 --biasOptimal --contextual  --auxiliary --taskReranker randomShuffle --taskBatchSize 10 --seed $SEED --primitives strConst --use_str_const"; done
for SEED in `seq 1 3`; do python bin/launch.py -k  -c -z n1-highmem-64 regex_b10_strConst_7m_no_mask_no_dsl "python bin/regexes.py --tasks new --no-dsl --maxTasks 256 --ll_cutoff bigram None --split 0.5 -t 720  --pseudoCounts 30 --aic 1.0 --structurePenalty 1.5 --topK 2 --arity 3 --maximumFrontier 5 -i 11 -R 3600 --testingTimeout 720 --biasOptimal --contextual  --auxiliary --taskReranker randomShuffle --taskBatchSize 10 --seed $SEED --primitives strConst --use_str_const"; done


#
I want:
reduced:
	full model
	norec -g
	nodsl --no-dsl

reduced+unigram:
	full model
	norec -g
	nodsl --no-dsl

#full:
for SEED in `seq 42 46`; do python bin/launch.py -k  -c -z n1-highmem-64 regex_b40_str_red_12m "python bin/regexes.py --tasks new --maxTasks 256 --ll_cutoff bigram None --split 0.5 -t 720  --pseudoCounts 30 --aic 1.0 --structurePenalty 1.5 --topK 2 --arity 3 --maximumFrontier 5 -i 25 -R 3600 --testingTimeout 720 --biasOptimal --contextual --mask --auxiliary --taskReranker randomShuffle --taskBatchSize 10 --seed $SEED --primitives strConst --use_str_const --primitives reduced"; done

for SEED in `seq 42 46`; do python bin/launch.py -k  -c -z n1-highmem-64 regex_b40_str_red_norec_12m "python bin/regexes.py --tasks new --maxTasks 256 --ll_cutoff bigram None --split 0.5 -t 720  --pseudoCounts 30 --aic 1.0 --structurePenalty 1.5 --topK 2 --arity 3 --maximumFrontier 5 -i 25 -R 3600 --testingTimeout 720 --auxiliary --taskReranker randomShuffle --taskBatchSize 10 --seed $SEED --primitives strConst --use_str_const --primitives reduced -g"; done

for SEED in `seq 42 46`; do python bin/launch.py -k  -c -z n1-highmem-64 regex_b40_str_red_nodsl_12m "python bin/regexes.py --tasks new --maxTasks 256 --ll_cutoff bigram None --split 0.5 -t 720  --pseudoCounts 30 --aic 1.0 --structurePenalty 1.5 --topK 2 --arity 3 --maximumFrontier 5 -i 25 -R 3600 --testingTimeout 720 --biasOptimal --contextual --mask --auxiliary --taskReranker randomShuffle --taskBatchSize 10 --seed $SEED --primitives strConst --use_str_const --primitives reduced --no-dsl"; done

#unigram:
for SEED in `seq 42 46`; do python bin/launch.py -k  -c -z n1-highmem-64 regex_uni_b40_str_red_12m "python bin/regexes.py --tasks new --maxTasks 256 --ll_cutoff bigram None --split 0.5 -t 720  --pseudoCounts 30 --aic 1.0 --structurePenalty 1.5 --topK 2 --arity 3 --maximumFrontier 5 -i 25 -R 3600 --testingTimeout 720 --taskReranker randomShuffle --biasOptimal --taskBatchSize 10 --seed $SEED --primitives strConst --use_str_const --primitives reduced"; done

for SEED in `seq 42 46`; do python bin/launch.py -k  -c -z n1-highmem-64 regex_uni_b40_str_red_nodsl_12m "python bin/regexes.py --tasks new --maxTasks 256 --ll_cutoff bigram None --split 0.5 -t 720  --pseudoCounts 30 --aic 1.0 --structurePenalty 1.5 --topK 2 --arity 3 --maximumFrontier 5 -i 25 -R 3600 --testingTimeout 720 --taskReranker randomShuffle --taskBatchSize 10 --seed $SEED --primitives strConst --use_str_const --primitives reduced --no-dsl --biasOptimal"; done

for SEED in `seq 42 46`; do python bin/launch.py -k  -c -z n1-highmem-64 regex_uni_b40_str_red_norec_12m "python bin/regexes.py --tasks new --maxTasks 256 --ll_cutoff bigram None --split 0.5 -t 720  --pseudoCounts 30 --aic 1.0 --structurePenalty 1.5 --topK 2 --arity 3 --maximumFrontier 5 -i 25 -R 3600 --testingTimeout 720 --taskReranker randomShuffle --taskBatchSize 10 --seed $SEED --primitives strConst --use_str_const --primitives reduced -g"; done

TOWER
for SEED in `seq 1 3`; do python bin/launch.py -c  -k -z n1-highmem-64 tower_random_shuffle_10_120s "python bin/tower.py -t 120  --pseudoCounts 30 --tasks old --aic 1.0 --structurePenalty 1.5 --topK 2 --arity 3 --maximumFrontier 5 -i 10 --storeTaskMetrics --split 0.5 --testingTimeout 600 --biasOptimal --contextual --taskReranker randomShuffle --taskBatchSize 10 --primitives old --recognitionTimeout 3600 -RS 5000 --seed $SEED" ; done # did not do well

python bin/launch.py -c  -k -z n1-highmem-64 tower_no_batch_1h "python bin/tower.py -t 3600  --pseudoCounts 30 --tasks new --aic 1.0 --structurePenalty 1.5 --topK 2 --arity 3 --maximumFrontier 5 -i 10 --storeTaskMetrics --split 0.5 --testingTimeout 600 --biasOptimal --contextual --primitives new --recognitionTimeout 3600 -RS 5000" # does very well! both quantitatively and qualitatively

python bin/launch.py -c  -k -z n1-highmem-64 tower_batch_10_720 "python bin/tower.py -t 720  --pseudoCounts 30 --tasks new --aic 1.0 --structurePenalty 1.5 --topK 2 --arity 3 --maximumFrontier 5 -i 10 --storeTaskMetrics --split 0.5 --testingTimeout 600 --biasOptimal --contextual --taskReranker randomShuffle --taskBatchSize 10 --primitives new --recognitionTimeout 3600 -RS 5000"
for SEED in `seq 0 4`; do python bin/launch.py -c  -k -z n1-highmem-64 tower_batch_40_3600 "python bin/tower.py -t 3600  --pseudoCounts 30 --tasks new --aic 1.0 --structurePenalty 1.5 --topK 2 --arity 3 --maximumFrontier 5 -i 20 --storeTaskMetrics --split 0.5 --testingTimeout 600 --biasOptimal --contextual --taskReranker randomShuffle --taskBatchSize 40 --primitives new --recognitionTimeout 3600 -RS 5000 --seed $SEED" ; done
for SEED in `seq 0 4`; do python bin/launch.py -c  -k -z n1-highmem-64 tower_batch_50_3600 "python bin/tower.py -t 3600  --pseudoCounts 30 --tasks new --aic 1.0 --structurePenalty 1.5 --topK 2 --arity 3 --maximumFrontier 5 -i 20 --storeTaskMetrics --split 0.5 --testingTimeout 600 --biasOptimal --contextual --taskReranker randomShuffle --taskBatchSize 50 --primitives new --recognitionTimeout 3600 -RS 5000 --seed $SEED" ; done
for SEED in `seq 0 4`; do python bin/launch.py -c  -k -z n1-highmem-64 tower_no_dsl_batch_40_3600 "python bin/tower.py --no-dsl -t 3600  --pseudoCounts 30 --tasks new --maximumFrontier 5 -i 20 --storeTaskMetrics --split 0.5 --testingTimeout 600 --biasOptimal --contextual --taskReranker randomShuffle --taskBatchSize 40 --primitives new --recognitionTimeout 3600 -RS 5000 --seed $SEED" ; done
for SEED in `seq 0 4`; do python bin/launch.py -c  -k -z n1-highmem-64 tower_no_dsl_batch_50_3600 "python bin/tower.py --no-dsl -t 3600  --pseudoCounts 30 --tasks new --maximumFrontier 5 -i 20 --storeTaskMetrics --split 0.5 --testingTimeout 600 --biasOptimal --contextual --taskReranker randomShuffle --taskBatchSize 50 --primitives new --recognitionTimeout 3600 -RS 5000 --seed $SEED" ; done
for SEED in `seq 0 4`; do python bin/launch.py -c  -k -z n1-highmem-64 tower_no_recognition_batch_40_3600 "python bin/tower.py -g  -t 3600  --pseudoCounts 30 --tasks new --aic 1.0 --structurePenalty 1.5 --topK 2 --arity 3 --maximumFrontier 5 -i 20 --storeTaskMetrics --split 0.5 --testingTimeout 600  --taskReranker randomShuffle --taskBatchSize 40 --primitives new  --seed $SEED" ; done
for SEED in `seq 0 4`; do python bin/launch.py -c  -k -z n1-highmem-64 tower_no_recognition_batch_50_3600 "python bin/tower.py -g  -t 3600  --pseudoCounts 30 --tasks new --aic 1.0 --structurePenalty 1.5 --topK 2 --arity 3 --maximumFrontier 5 -i 20 --storeTaskMetrics --split 0.5 --testingTimeout 600  --taskReranker randomShuffle --taskBatchSize 50 --primitives new  --seed $SEED" ; done


The hyper parameters here are not consistent. A key thing we need to
do is make sure that we are always using the same hyper parameters, or
if we are not, we need a good reason for it. For example, the
structure penalty on text is larger than for the other domains, but
this is justifiable. And the top K for regular expressions is larger
than for the other domains but that is also justifiable. In contrast
the pseudocounts really should be the same everywhere.

LOGO:
Full model without batching:
     python bin/launch.py -k  -z x1.32xlarge DreamLogo "python bin/logo.py -t 7200 --structurePenalty 1.5 --pseudoCounts 30.0 --biasOptimal --contextual --split 0.5 --testingTimeout 3600"
Random shuffle (batches of 10), 720s: [DONE, solves 36/73 testing]
     python bin/launch.py -k  -z r4.16xlarge LogoBatch "python bin/logo.py -t 720  --structurePenalty 1.5 --pseudoCounts 30.0 --biasOptimal --contextual --split 0.5 --testingTimeout 3600  --storeTaskMetrics --taskReranker randomShuffle --taskBatchSize 10 -i 20  -R 1800 --reuseRecognition"
Random shuffle (batches of 10), 720s:  [DONE: solves 40/73 and ends up converging to a bad DSL]
     python bin/launch.py -k  -z x1.32xlarge LogoBatch_24m "python bin/logo.py -t 1440  --structurePenalty 1.5 --pseudoCounts 30.0 --biasOptimal --contextual --split 0.5 --testingTimeout 3600  --storeTaskMetrics --taskReranker randomShuffle --taskBatchSize 10 -i 30  -R 1800 "
Random shuffle (batches of 10), 3600s:  [DONE: solves 40/73 and ends up converging to a bad DSL]
     python bin/launch.py -k  -z x1.32xlarge logo_batch_10_1h "python bin/logo.py -t 3600  --structurePenalty 1.0 --pseudoCounts 30.0 --biasOptimal --contextual --split 0.5 --testingTimeout 600  --storeTaskMetrics --taskReranker randomShuffle --taskBatchSize 10 -i 30  -R 1800 "
Random shuffle (batches of 20), 30min: [DONE: solves 50/73 and still converges to a bad DSL]
     python bin/launch.py -k  -z x1.32xlarge logo_batch_20_30m "python bin/logo.py -t 1800  --structurePenalty 1.5 --pseudoCounts 30.0 --biasOptimal --contextual --split 0.5 --testingTimeout 600  --storeTaskMetrics --taskReranker randomShuffle --taskBatchSize 20 -i 30  -R 1800 "
Random shuffle (batches of 40), 60min: [DONE: solves almost 90%, slightly worse than no batching]
            python bin/launch.py -k  -z x1.32xlarge logo_batch_40_60m "python bin/logo.py -t 3600  --structurePenalty 1.5 --pseudoCounts 30.0 --biasOptimal --contextual --split 0.5 --testingTimeout 600  --storeTaskMetrics --taskReranker randomShuffle --taskBatchSize 40 -i 20  -R 1800 "
*old recognition*, Random shuffle (batches of 40), 60min: [RUNNING]
            python bin/launch.py -k  -z x1.32xlarge logo_batch_40_60m_old_recognition "python bin/logo.py -t 3600  --structurePenalty 1.5 --pseudoCounts 30.0 --biasOptimal --contextual --split 0.5 --testingTimeout 600  --storeTaskMetrics --taskReranker randomShuffle --taskBatchSize 40 -i 20  -R 3600 "

Baseline without recognition model (batches of 40), 720: [RUNNING]
            python bin/launch.py -k  -z x1.32xlarge logo_no_recognition_batch_40_60m "python bin/logo.py -t 3600  --structurePenalty 1.5 --pseudoCounts 30.0 --split 0.5 --testingTimeout 600 --taskReranker randomShuffle --taskBatchSize 40 -i 20  -g"
Baseline without DSL learning (batches of 40): [RUNNING]	    
            python bin/launch.py -k  -z x1.32xlarge logo_no_dsl_batch_40_60m "python bin/logo.py -t 3600  --structurePenalty 1.5 --pseudoCounts 30.0 --biasOptimal --contextual --split 0.5 --testingTimeout 600  --storeTaskMetrics --taskReranker randomShuffle --taskBatchSize 40 -i 20  -R 1800 --aic 1000.0"


TEXT:
Full model without batching:
     python bin/launch.py -k  -z x1.32xlarge TextDream "python bin/text.py  -i 6 -t 7200 --pseudoCounts 30 --testingTimeout 1800  --contextual --biasOptimal -l 5 --maximumFrontier 2"


Derby: (You can replace this checkpoint with a different one and it will run the Derby with it)
	python bin/launch.py -k  -z c4.8xlarge --checkpoint experimentOutputs/text_aic=1.0_arity=3_BO=True_CO=True_ET=720_HR=0.5_it=19_MF=5_baseline=False_pc=30.0_RT=7200_RW=False_storeTask=True_L=1.0_batch=10_taskReranker=randomShuffle_K=2_topkNotMAP=False_rec=True_feat=LearnedFeatureExtractor.pickle  batched_derby "python bin/text.py --compete experimentOutputs/text_aic=1.0_arity=3_BO=True_CO=True_ET=720_HR=0.5_it=19_MF=5_baseline=False_pc=30.0_RT=7200_RW=False_storeTask=True_L=1.0_batch=10_taskReranker=randomShuffle_K=2_topkNotMAP=False_rec=True_feat=LearnedFeatureExtractor.pickle"
	python bin/launch.py -k  -z c4.8xlarge --checkpoint experimentOutputs/text_aic=1.0_arity=3_BO=True_CO=True_ET=720_HR=0.5_it=20_MF=5_baseline=False_pc=30.0_RT=7200_RW=False_storeTask=True_L=1.0_batch=10_taskReranker=randomShuffle_K=2_topkNotMAP=False_rec=True_feat=LearnedFeatureExtractor.pickle  batched_derby_it20 "python bin/text.py --compete experimentOutputs/text_aic=1.0_arity=3_BO=True_CO=True_ET=720_HR=0.5_it=20_MF=5_baseline=False_pc=30.0_RT=7200_RW=False_storeTask=True_L=1.0_batch=10_taskReranker=randomShuffle_K=2_topkNotMAP=False_rec=True_feat=LearnedFeatureExtractor.pickle"

Baseline without batching, 3600s: text_baseline_3600s [Done: solves up to 80 tasks.]
	python bin/launch.py  -k -z r4.16xlarge text_baseline_3600s "python bin/text.py  -t 3600  --pseudoCounts 30 --aic 1.0 --structurePenalty 1.0 --topK 2 --arity 3 --maximumFrontier 5 -i 7 -R 7200 --storeTaskMetrics --testingTimeout 3600 --biasOptimal --contextual --taskReranker default"

Baseline without batching, 7200: text_baseline_7200s	[Done: solves 87 tasks.]
	python bin/launch.py  -k -z r4.16xlarge text_baseline_7200s "python bin/text.py  -t 7200  --pseudoCounts 30 --aic 1.0 --structurePenalty 1.0 --topK 2 --arity 3 --maximumFrontier 5 -i 7 -R 7200 --storeTaskMetrics --testingTimeout 7200 --biasOptimal --contextual --taskReranker default"

Baseline without recognition model (batches of 10), 720s: [DONE]
	python bin/launch.py  -k -z r4.16xlarge text_no_recognition_random_shuffle_10_720s "python bin/text.py  -t 720  --pseudoCounts 30 --aic 1.0 --structurePenalty 1.0 --topK 2 --arity 3 --maximumFrontier 5 -i 20  --testingTimeout 600  -g  --taskReranker randomShuffle --taskBatchSize 10"

Baseline without DSL learning (batches of 10), 720s: [DONE]
	python bin/launch.py  -k -z r4.16xlarge text_no_dsl_random_shuffle_10_720s "python bin/text.py  -t 720  --pseudoCounts 30 --aic 1000.0 --structurePenalty 1.0 --topK 2 --arity 3 --maximumFrontier 5 -i 20 -R 7200 --storeTaskMetrics --testingTimeout 720 --biasOptimal --contextual --taskReranker randomShuffle --taskBatchSize 10"

Baseline without DSL learning + old recognition model (batches of 10), 720s: [RUNNING]
	python bin/launch.py  -k -z r4.16xlarge text_no_dsl_old_recognition_random_shuffle_10_720s "python bin/text.py  -t 720  --pseudoCounts 30 --aic 1000.0 --structurePenalty 1.0 --topK 2 --arity 3 --maximumFrontier 5 -i 20 -R 7200 --storeTaskMetrics --testingTimeout 720 --taskReranker randomShuffle --taskBatchSize 10"
	
Random shuffle (batches of 10), 720s: text_random_shuffle_10_720s [DONE - solves 91.]
	python bin/launch.py  -k -z r4.16xlarge text_random_shuffle_10_720s "python bin/text.py  -t 720  --pseudoCounts 30 --aic 1.0 --structurePenalty 1.0 --topK 2 --arity 3 --maximumFrontier 5 -i 20 -R 7200 --storeTaskMetrics --testingTimeout 720 --biasOptimal --contextual --taskReranker randomShuffle --taskBatchSize 10"

Random shuffle (batches of 40), 3600s: text_random_shuffle_40_3600s [RUNNING]
	python bin/launch.py  -k -z r4.16xlarge text_random_shuffle_40_3600s "python bin/text.py  -t 3600  --pseudoCounts 30 --aic 1.0 --structurePenalty 1.0 --topK 2 --arity 3 --maximumFrontier 5 -i 20 -R 7200 --storeTaskMetrics --testingTimeout 720 --biasOptimal --contextual --taskReranker randomShuffle --taskBatchSize 40"


Random shuffle (batches of 10), 720s, structure penalty: text_random_shuffle_10_720s_sp [Done - solves 56/108.]
	python bin/launch.py  -k -z r4.16xlarge text_random_shuffle_10_720s_sp "python bin/text.py  -t 720  --pseudoCounts 30 --aic 1.0 --structurePenalty 2.0 --topK 2 --arity 3 --maximumFrontier 5 -i 20 -R 7200 --storeTaskMetrics --testingTimeout 720 --biasOptimal --contextual --taskReranker randomShuffle --taskBatchSize 10"


Random shuffle (batches of 10), 720s, more dreams: text_random_shuffle_10_720s_r [Done - solves 59/108.]
	python bin/launch.py  -k -z r4.16xlarge text_random_shuffle_10_720s_r "python bin/text.py  -t 720  --pseudoCounts 30 --aic 1.0 --structurePenalty 1.0 --topK 2 --arity 3 --maximumFrontier 5 -i 20 -R 7200 --storeTaskMetrics --testingTimeout 720 --biasOptimal --contextual --taskReranker randomShuffle --taskBatchSize 10 -r 0.9"


Random shuffle_r: resuming (text_random_shuffle_10_720s_r) with more time: *text_resume_1440s
	python bin/launch.py  -k --ssh_key openmind -z r4.16xlarge --checkpoint experimentOutputs/text_aic=1.0_arity=3_BO=True_CO=True_ET=720_HR=0.9_it=20_MF=5_baseline=False_pc=30.0_RT=7200_RW=False_storeTask=True_L=1.0_batch=10_taskReranker=randomShuffle_K=2_topkNotMAP=False_rec=True_feat=LearnedFeatureExtractor.pickle text_resume_1440s "python bin/text.py  -t 1440  --pseudoCounts 30 --aic 1.0 --structurePenalty 1.0 --topK 2 --arity 3 --maximumFrontier 5 -i 31 -R 3600 --storeTaskMetrics --testingTimeout 1440 --biasOptimal --contextual --taskReranker randomShuffle --taskBatchSize 10 -r 0.9 --resume experimentOutputs/text_aic=1.0_arity=3_BO=True_CO=True_ET=720_HR=0.9_it=20_MF=5_baseline=False_pc=30.0_RT=7200_RW=False_storeTask=True_L=1.0_batch=10_taskReranker=randomShuffle_K=2_topkNotMAP=False_rec=True_feat=LearnedFeatureExtractor.pickle"

Random shuffle_r: resuming (text_random_shuffle_10_720s_r) with more time on just unsolved: *text_resume_unsolved_1440s
python bin/launch.py  -k --ssh_key openmind -z r4.16xlarge --checkpoint experimentOutputs/text_aic=1.0_arity=3_BO=True_CO=True_ET=720_HR=0.9_it=20_MF=5_baseline=False_pc=30.0_RT=7200_RW=False_storeTask=True_L=1.0_batch=10_taskReranker=randomShuffle_K=2_topkNotMAP=False_rec=True_feat=LearnedFeatureExtractor.pickle text_resume_unsolved_1440s "python bin/text.py  -t 1440  --pseudoCounts 30 --aic 1.0 --structurePenalty 1.0 --topK 2 --arity 3 --maximumFrontier 5 -i 31 -R 3600 --storeTaskMetrics --testingTimeout 1440 --biasOptimal --contextual --taskReranker unsolved --taskBatchSize 10 -r 0.9 --resume experimentOutputs/text_aic=1.0_arity=3_BO=True_CO=True_ET=720_HR=0.9_it=20_MF=5_baseline=False_pc=30.0_RT=7200_RW=False_storeTask=True_L=1.0_batch=10_taskReranker=randomShuffle_K=2_topkNotMAP=False_rec=True_feat=LearnedFeatureExtractor.pickle"

Random shuffle_r: resuming (text_random_shuffle_10_720s_r) with more time on just unsolved: *text_resume_unsolved_2160s
python bin/launch.py  -k --ssh_key openmind -z r4.16xlarge --checkpoint experimentOutputs/text_aic=1.0_arity=3_BO=True_CO=True_ET=720_HR=0.9_it=20_MF=5_baseline=False_pc=30.0_RT=7200_RW=False_storeTask=True_L=1.0_batch=10_taskReranker=randomShuffle_K=2_topkNotMAP=False_rec=True_feat=LearnedFeatureExtractor.pickle text_resume_unsolved_2160s "python bin/text.py  -t 2160  --pseudoCounts 30 --aic 1.0 --structurePenalty 1.0 --topK 2 --arity 3 --maximumFrontier 5 -i 31 -R 3600 --storeTaskMetrics --testingTimeout 2160 --biasOptimal --contextual --taskReranker unsolved --taskBatchSize 10 -r 0.9 --resume experimentOutputs/text_aic=1.0_arity=3_BO=True_CO=True_ET=720_HR=0.9_it=20_MF=5_baseline=False_pc=30.0_RT=7200_RW=False_storeTask=True_L=1.0_batch=10_taskReranker=randomShuffle_K=2_topkNotMAP=False_rec=True_feat=LearnedFeatureExtractor.pickle"


Random shuffle (batches of 20), 1440s: text_random_shuffle_20_1440s [DONE - solves 56 tasks.]
	python bin/launch.py  -k -z r4.16xlarge text_random_shuffle_20_1440s "python bin/text.py  -t 1440  --pseudoCounts 30 --aic 1.0 --structurePenalty 1.0 --topK 2 --arity 3 --maximumFrontier 5 -i 10 -R 7200 --storeTaskMetrics --testingTimeout 1440 --biasOptimal --contextual --taskReranker randomShuffle --taskBatchSize 20"

Random kNN (batches of 10), 720s: test_random_knn_10_720s [Done: solves up to 87 tasks.]
	python bin/launch.py  -k -z r4.16xlarge test_random_knn_10_720s "python bin/text.py  -t 720  --pseudoCounts 30 --aic 1.0 --structurePenalty 1.0 --topK 2 --arity 3 --maximumFrontier 5 -i 20 -R 7200 --storeTaskMetrics --testingTimeout 720 --biasOptimal --contextual --taskReranker randomkNN --taskBatchSize 10"

Unsolved (ranked by entropy, batches of 10), 720s: text_unsolved_entropy_10_720s [Done - solves up to 91 tasks.]
	python bin/launch.py  -k -z r4.16xlarge text_unsolved_entropy_10_720s "python bin/text.py  -t 720  --pseudoCounts 30 --aic 1.0 --structurePenalty 1.0 --topK 2 --arity 3 --maximumFrontier 5 -i 20 -R 7200 --storeTaskMetrics --testingTimeout 720 --biasOptimal --contextual --taskReranker unsolvedEntropy --taskBatchSize 10"

Curriculum (batch size 10), 720s: text_default_10_720s [Done - solves up to 91 tasks.]
	python bin/launch.py  -k -z r4.16xlarge text_default_10_720s "python bin/text.py  -t 720  --pseudoCounts 30 --aic 1.0 --structurePenalty 1.0 --topK 2 --arity 3 --maximumFrontier 5 -i 20 -R 7200 --storeTaskMetrics --testingTimeout 720 --biasOptimal --contextual --taskReranker default --taskBatchSize 10"


LIST:
1/18 Replication Runs: # Cap 10,000 gradient steps.

Best full model, random shuffle (batches of 10), structure penalty, no vectorization: *list_random_shuffle_10_720s_sp_no_vec_1: replication 1. [Best 103/109]
	python bin/launch.py  -k -z r4.16xlarge list_random_shuffle_10_720s_sp_no_vec_1 "python bin/list.py  -t 720  --pseudoCounts 30 --aic 1.0 --structurePenalty 2.0 --topK 2 --arity 3 --maximumFrontier 5 -i 20 -RS 10000 --storeTaskMetrics --split 0.5 --testingTimeout 720 --biasOptimal --contextual --taskReranker randomShuffle --taskBatchSize 10"

	Replication 2: Done. Best 90/109.
	python bin/launch.py  -k -z r4.16xlarge *list_random_shuffle_10_720s_sp_no_vec_2 "python bin/list.py  -t 720  --pseudoCounts 30 --aic 1.0 --structurePenalty 2.0 --topK 2 --arity 3 --maximumFrontier 5 -i 20 -RS 10000  --storeTaskMetrics --split 0.5 --testingTimeout 720 --biasOptimal --contextual --taskReranker randomShuffle --taskBatchSize 10"

	Replication 3: *list_random_shuffle_10_720s_sp_no_vec_3 Done. Best 84/109.

Best full model, random shuffle (batches of 10), structure penalty, vectorization with gradient steps capped. Best: 104/109.
	python bin/launch.py  -k -z r4.16xlarge list_random_shuffle_10_720s_sp_vec_1 "python bin/list.py  -t 720  --pseudoCounts 30 --aic 1.0 --structurePenalty 2.0 --topK 2 --arity 3 --maximumFrontier 5 -i 20 -RS 10000  --storeTaskMetrics --split 0.5 --testingTimeout 720 --biasOptimal --contextual --taskReranker randomShuffle --taskBatchSize 10 "

	Done: best 103/109.
	python bin/launch.py  -k -z r4.16xlarge list_random_shuffle_10_720s_sp_vec_2 "python bin/list.py  -t 720  --pseudoCounts 30 --aic 1.0 --structurePenalty 2.0 --topK 2 --arity 3 --maximumFrontier 5 -i 20 -RS 10000  --storeTaskMetrics --split 0.5 --testingTimeout 720 --biasOptimal --contextual --taskReranker randomShuffle --taskBatchSize 10 "


Best full model, no vectorization, auxiliary loss. Best: 88/109.
		python bin/launch.py  -k -z r4.16xlarge list_random_shuffle_10_720s_sp_no_vec_aux_1 "python bin/list.py  -t 720  --pseudoCounts 30 --aic 1.0 --structurePenalty 2.0 --topK 2 --arity 3 --maximumFrontier 5 -i 20 -RS 10000  --storeTaskMetrics --split 0.5 --testingTimeout 720 --biasOptimal --contextual --taskReranker randomShuffle --taskBatchSize 10 --auxiliary"

		Running one replication. Best: 104/109.

Best full model, vectorization, auxiliary loss. Best: 104/109.
		python bin/launch.py  -k -z r4.16xlarge list_random_shuffle_10_720s_sp_vec_aux_1 "python bin/list.py  -t 720  --pseudoCounts 30 --aic 1.0 --structurePenalty 2.0 --topK 2 --arity 3 --maximumFrontier 5 -i 20 -RS 10000  --storeTaskMetrics --split 0.5 --testingTimeout 720 --biasOptimal --contextual --taskReranker randomShuffle --taskBatchSize 10  --auxiliary"


Best full model, vectorization with many steps (sanity check.)
python bin/launch.py  -k -z r4.16xlarge list_random_shuffle_10_720s_sp_vec_many_1 "python bin/list.py  -t 720  --pseudoCounts 30 --aic 1.0 --structurePenalty 2.0 --topK 2 --arity 3 --maximumFrontier 5 -i 20 -RS 150000  --storeTaskMetrics --split 0.5 --testingTimeout 720 --biasOptimal --contextual --taskReranker randomShuffle --taskBatchSize 10 "

python bin/launch.py  -k -z r4.16xlarge list_random_shuffle_10_720s_sp_vec_many_2 "python bin/list.py  -t 720  --pseudoCounts 30 --aic 1.0 --structurePenalty 2.0 --topK 2 --arity 3 --maximumFrontier 5 -i 20 -RS 150000  --storeTaskMetrics --split 0.5 --testingTimeout 720 --biasOptimal --contextual --taskReranker randomShuffle --taskBatchSize 10 "


Best full model, vectorization with gradient steps capped, ensemble = 3.
python bin/launch.py  -k -z r4.16xlarge list_random_shuffle_10_720s_sp_vec_ensemble_1 "python bin/list.py  -t 720  --pseudoCounts 30 --aic 1.0 --structurePenalty 2.0 --topK 2 --arity 3 --maximumFrontier 5 -i 20 -RS 10000  --storeTaskMetrics --split 0.5 --testingTimeout 720 --biasOptimal --contextual --taskReranker randomShuffle --taskBatchSize 10  --ensembleSize 3"

Replication: list_random_shuffle_10_720s_sp_vec_ensemble_2 

Best full model, vectorization, auxiliary loss, ensemble = 3.
python bin/launch.py  -k -z r4.16xlarge list_random_shuffle_10_720s_sp_vec_aux_ensemble_1 "python bin/list.py  -t 720  --pseudoCounts 30 --aic 1.0 --structurePenalty 2.0 --topK 2 --arity 3 --maximumFrontier 5 -i 20 -RS 10000  --storeTaskMetrics --split 0.5 --testingTimeout 720 --biasOptimal --contextual --taskReranker randomShuffle --taskBatchSize 10  --auxiliary --ensembleSize 3"

Repython bin/launch.py  -k -z r4.16xlarge list_random_shuffle_10_720s_sp_vec_aux_ensemble_2.


---
Full model without batching:
     python bin/launch.py -k  -z x1.32xlarge ListDream "python bin/list.py -t 7200 --split 0.5 --testingTimeout 600 --contextual --biasOptimal -i 6 --maximumFrontier 5 --pseudoCounts 10. --structurePenalty 2"

Full model without batching, 3600s timeout: list_baseline_3600 [DONE: 103/109.]
	python bin/launch.py  -k -z x1.32xlarge list_baseline_3600 "python bin/list.py  -t 3600  --pseudoCounts 10 --aic 1.0 --structurePenalty 2.0 --topK 2 --arity 3 --maximumFrontier 10 -i 7 -R 3600 --storeTaskMetrics --split 0.5 --testingTimeout 3600 --biasOptimal --contextual --taskReranker default"

Full model without batching, 7200s timeout: list_baseline_7200s [DONE - Solves 109/109 tasks.]
	python bin/launch.py  -k -z x1.32xlarge list_baseline_7200 "python bin/list.py  -t 7200  --pseudoCounts 10 --aic 1.0 --structurePenalty 2.0 --topK 2 --arity 3 --maximumFrontier 10 -i 7 -R 3600 --storeTaskMetrics --split 0.5 --testingTimeout 7200 --biasOptimal --contextual --taskReranker default"

Random shuffle (batches of 10), 720s: list_random_shuffle_10_720s  [Done: Solves 101/109]
	python bin/launch.py  -k -z r4.16xlarge list_random_shuffle_10_720s "python bin/list.py  -t 720  --pseudoCounts 30 --aic 1.0 --structurePenalty 1.0 --topK 2 --arity 3 --maximumFrontier 5 -i 20 -R 7200 --storeTaskMetrics --split 0.5 --testingTimeout 720 --biasOptimal --contextual --taskReranker randomShuffle --taskBatchSize 10"

Baseline without DSL learning (batches of 10), 720s: [RUNNING]
	python bin/launch.py  -k -z r4.16xlarge list_no_dsl_random_shuffle_10_720s "python bin/list.py  -t 720  --pseudoCounts 30 --aic 1000.0 --structurePenalty 1.0 --topK 2 --arity 3 --maximumFrontier 5 -i 20 -R 7200 --storeTaskMetrics --split 0.5 --testingTimeout 720 --biasOptimal --contextual --taskReranker randomShuffle --taskBatchSize 10"

Baseline without DSL learning (batches of 10), 720s: [RUNNING]
	python bin/launch.py  -k -z r4.16xlarge list_no_dsl_old_recognition_random_shuffle_10_720s "python bin/list.py  -t 720  --pseudoCounts 30 --aic 1000.0 --structurePenalty 1.0 --topK 2 --arity 3 --maximumFrontier 5 -i 20 -R 7200 --storeTaskMetrics --split 0.5 --testingTimeout 720  --taskReranker randomShuffle --taskBatchSize 10"


Baseline without recognition model (batches of 10), 720s: list_no_recognition_random_shuffle_10_720s  [RUNNING]
	python bin/launch.py  -k -z r4.16xlarge list_no_recognition_random_shuffle_10_720s "python bin/list.py  -t 720  --pseudoCounts 30 --aic 1.0 --structurePenalty 1.0 --topK 2 --arity 3 --maximumFrontier 5 -i 20 --split 0.5 --testingTimeout 600 -g  --taskReranker randomShuffle --taskBatchSize 10"

Random shuffle (batches of 10), structure penalty: list_random_shuffle_10_720s_sp [Done: solves 105/109.]
	python bin/launch.py  -k -z r4.16xlarge list_random_shuffle_10_720s_sp "python bin/list.py  -t 720  --pseudoCounts 30 --aic 1.0 --structurePenalty 2.0 --topK 2 --arity 3 --maximumFrontier 5 -i 20 -R 7200 --storeTaskMetrics --split 0.5 --testingTimeout 720 --biasOptimal --contextual --taskReranker randomShuffle --taskBatchSize 10"
Running for replication: *list_random_shuffle_10_720s_sp_v2
		python bin/launch.py --ssh_key openmind -k -z r4.16xlarge list_random_shuffle_10_720s_sp_v2 "python bin/list.py  -t 720  --pseudoCounts 30 --aic 1.0 --structurePenalty 2.0 --topK 2 --arity 3 --maximumFrontier 5 -i 20 -R 7200 --storeTaskMetrics --split 0.5 --testingTimeout 720 --biasOptimal --contextual --taskReranker randomShuffle --taskBatchSize 10"

Random shuffle (batches of 10), more dreams: list_random_shuffle_10_720s_r [Done: solves 104/109.]
	python bin/launch.py  -k -z r4.16xlarge list_random_shuffle_10_720s_r "python bin/list.py  -t 720  --pseudoCounts 30 --aic 1.0 --structurePenalty 1.0 --topK 2 --arity 3 --maximumFrontier 5 -i 20 -R 7200 --storeTaskMetrics --split 0.5 --testingTimeout 720 --biasOptimal --contextual --taskReranker randomShuffle --taskBatchSize 10 -r 0.9"

Random shuffle (batches of 20), 1440s: list_random_shuffle_20_1440s  [DONE: solves 102/109.]
	python bin/launch.py  -k -z r4.16xlarge list_random_shuffle_20_1440s "python bin/list.py  -t 1440  --pseudoCounts 30 --aic 1.0 --structurePenalty 1.0 --topK 2 --arity 3 --maximumFrontier 5 -i 10 -R 7200 --storeTaskMetrics --split 0.5 --testingTimeout 1440 --biasOptimal --contextual --taskReranker randomShuffle --taskBatchSize 10"


Random shuffle (batches of 10), structure penalty, retraining: list_random_shuffle_10_720s_sp_retrain [DONE: solves 85/109].
	python bin/launch.py  -k -z r4.16xlarge list_random_shuffle
	e_10_720s_sp_retrain "python bin/list.py  -t 720  --pseudoCounts 30 --aic 1.0 --structurePenalty 2.0 --topK 2 --arity 3 --maximumFrontier 5 -i 20 -R 1800 --storeTaskMetrics --split 0.5 --testingTimeout 720 --biasOptimal --contextual --taskReranker randomShuffle --taskBatchSize 10 --reuseRecognition"


Random kNN (batches of 10), 720s: list_random_knn_10_720s [Done - solves 84/109]
	python bin/launch.py  -k -z r4.16xlarge list_random_knn_10_720s_catwong  "python bin/list.py  -t 720  --pseudoCounts 30 --aic 1.0 --structurePenalty 1.0 --topK 2 --arity 3 --maximumFrontier 5 -i 20 -R 7200 --storeTaskMetrics --split 0.5 --testingTimeout 720 --biasOptimal --contextual --taskReranker randomkNN --taskBatchSize 10"

Random kNN (batches of 10), regularized: list_random_knn_10_720s_reg [Done - solves 105/109.]
	python bin/launch.py  -k -z r4.16xlarge list_random_knn_10_720s_reg  "python bin/list.py  -t 720 --pseudoCounts 30 --aic 1.0 --structurePenalty 2.0 --topK 2 --arity 3 --maximumFrontier 5 -i 20 -R 7200 --storeTaskMetrics --split 0.5 --testingTimeout 720 --biasOptimal --contextual --taskReranker randomkNN --taskBatchSize 10 -r 0.9"





TOWER:
Full model without batching: (Solves up to 51 tasks)
     python bin/launch.py -k -z m4.16xlarge TowerDream5 "python bin/tower.py -i 6 -t 300 --pseudoCounts 30 --tasks old --maximumFrontier 5  --biasOptimal --contextual --testingTimeout 600 --split 0.5 --structurePenalty 1"

Full model without batching and without test/train split, new primitives: [RUNNING]
     python bin/launch.py -k -z m4.16xlarge tower_new_everything "python bin/tower.py -i 6 -t 300 --pseudoCounts 30 --tasks old --maximumFrontier 5  --biasOptimal --contextual  --structurePenalty 1 --primitives new"
     
Full model without batching, new primitives: [Done, solves 50/56]
     python bin/launch.py -k -z m4.16xlarge tower_new "python bin/tower.py --recognitionTimeout 3600 -i 6 -t 3600 --pseudoCounts 30 --tasks old --maximumFrontier 5  --biasOptimal --contextual --testingTimeout 600 --split 0.5 --structurePenalty 1 --primitives new"

Random shuffle batches of 10, new primitives: [Done, solves 44/56]
     python bin/launch.py -k -z m4.16xlarge tower_new_random_shuffle_10_360s "python bin/tower.py  --recognitionTimeout 3600 -i 20 -t 120 --pseudoCounts 30 --tasks old --maximumFrontier 5  --biasOptimal --contextual --testingTimeout 600 --split 0.5 --structurePenalty 1 --primitives new --taskReranker randomShuffle --taskBatchSize 10"

Random shuffle batches of 10, 720s, new primitives: [RUNNING]
     python bin/launch.py -k -z m4.16xlarge tower_new_random_shuffle_10_720s "python bin/tower.py  --recognitionTimeout 3600 -i 20 -t 720 --pseudoCounts 30 --tasks old --maximumFrontier 5  --biasOptimal --contextual --testingTimeout 600 --split 0.5 --structurePenalty 1 --primitives new --taskReranker randomShuffle --taskBatchSize 10"


Random shuffle (batches of 5), 60s: tower_random_shuffle_5_60s [Done, solves 42/56]
	python bin/launch.py -k -z m4.16xlarge tower_random_shuffle_5_60s "python bin/tower.py -t 60  --pseudoCounts 30 --tasks old --aic 1.0 --structurePenalty 1.0 --topK 2 --arity 3 --maximumFrontier 5 -i 20 -R 300 --storeTaskMetrics --split 0.5 --testingTimeout 60 --biasOptimal --contextual --taskReranker randomShuffle --taskBatchSize 5"

Random shuffle (batches of 5), 60s: tower_random_shuffle_5_120s [Done, solves 45/56].
	python bin/launch.py -k -z m4.16xlarge tower_random_shuffle_5_120s "python bin/tower.py -t 120  --pseudoCounts 30 --tasks old --aic 1.0 --structurePenalty 1.0 --topK 2 --arity 3 --maximumFrontier 5 -i 20 -R 300 --storeTaskMetrics --split 0.5 --testingTimeout 600 --biasOptimal --contextual --taskReranker randomShuffle --taskBatchSize 5"

Random shuffle (batches of 10), 120s: tower_random_shuffle_10_120s [Done, solves 51/56]
	python bin/launch.py -k -z m4.16xlarge tower_random_shuffle_10_120s "python bin/tower.py -t 120  --pseudoCounts 30 --tasks old --aic 1.0 --structurePenalty 1.0 --topK 2 --arity 3 --maximumFrontier 5 -i 20 --storeTaskMetrics --split 0.5 --testingTimeout 600 --biasOptimal --contextual --taskReranker randomShuffle --taskBatchSize 10 --primitives old --recognitionTimeout 3600"
			Re-run with new random shuffle (v2): solves 49/56.

Baseline without recognition model: tower_no_recognition_random_shuffle_10_120s [RUNNING]
	python bin/launch.py -k -z m4.16xlarge tower_no_recognition_random_shuffle_10_120s "python bin/tower.py -t 120  --pseudoCounts 30 --tasks old --aic 1.0 --structurePenalty 1.0 --topK 2 --arity 3 --maximumFrontier 5 -i 20 --storeTaskMetrics --split 0.5 --testingTimeout 600 --taskReranker randomShuffle --taskBatchSize 10 --primitives old -g"

Baseline without DSL learning: tower_no_dsl_random_shuffle_10_120s [RUNNING]
	python bin/launch.py -k -z m4.16xlarge tower_no_dsl_random_shuffle_10_120s "python bin/tower.py -t 120  --pseudoCounts 30 --tasks old --aic 1000.0 --structurePenalty 1.0 --topK 2 --arity 3 --maximumFrontier 5 -i 20 --storeTaskMetrics --split 0.5 --testingTimeout 600 --biasOptimal --contextual --taskReranker randomShuffle --taskBatchSize 10 --primitives old --recognitionTimeout 3600"

Random shuffle (batches of 10), 120s. retraining: tower_random_shuffle_10_120s [12/18]
	python bin/launch.py -k -z m4.16xlarge --ssh_key openmind tower_random_shuffle_10_120s "python bin/tower.py -t 120  --pseudoCounts 30 --tasks old --aic 1.0 --structurePenalty 1.0 --topK 2 --arity 3 --maximumFrontier 5 -i 20 -R 300 --storeTaskMetrics --split 0.5 --testingTimeout 600 --biasOptimal --contextual --taskReranker randomShuffle --taskBatchSize 10 --reuseRecognition"

REGEX:
Best run so far (uses context free):
python bin/launch.py -g -z "p3.16xlarge" "regex_gpu_contextfreeBO.95HR" "python bin/regexes.py -t 3600 --testingTimeout 1800 --tasks new --maxTasks 256 --ll_cutoff bigram --split 0.5 -k 10 --biasOptimal -r .95"

Best contextual run:
python bin/launch.py -g -z "p3.16xlarge" "regex_gpu_contextualBO.95HR" "python bin/regexes.py -t 3600 --testingTimeout 1800 --tasks new --maxTasks 256 --ll_cutoff bigram --split 0.5 -k 10 --contextual --biasOptimal -r .95"

A task batching run
python bin/launch.py -g -z "p3.16xlarge" "regex_gpu_batch_contextualBO.95HR" "python bin/regexes.py -t 720 --testingTimeout 720 --tasks new --maxTasks 256 --ll_cutoff bigram --split 0.5 -k 10 --contextual --biasOptimal -r .95 --taskReranker randomShuffle --taskBatchSize 10"

task batchinng with rec model reuse:

python bin/launch.py -g -z "p3.16xlarge" "regex_gpu_batch_reuserec_contextualBO.95HR" "python bin/regexes.py -t 720 --testingTimeout 720 --tasks new --maxTasks 256 --ll_cutoff bigram --split 0.5 -k 10 --contextual --biasOptimal -r .95 --taskReranker randomShuffle --taskBatchSize 10 --reuseRecognition"

***
#100% helmholtz:
python bin/launch.py -g -z "g3.16xlarge" "regex_gpu_batch_100HR" "python bin/regexes.py -t 720 --testingTimeout 720 --tasks new --maxTasks 256 --ll_cutoff bigram --split 0.5 -k 10 --contextual --biasOptimal -r 1 --taskReranker randomShuffle --taskBatchSize 10"

#can use --seed to change subset of tasks. default is 42

#Reuse vs not reuse
python bin/launch.py -g -z "g3.16xlarge" "regex_batch_.95HR" "python bin/regexes.py -t 720 --testingTimeout 720 --tasks new --maxTasks 256 --ll_cutoff bigram --split 0.5 -k 10 --contextual --biasOptimal -r .95 --taskReranker randomShuffle --taskBatchSize 10"

#task batchinng with rec model reuse:

python bin/launch.py -g -z "g3.16xlarge" "regex_batch_reuserec.95HR" "python bin/regexes.py -t 720 --testingTimeout 720 --tasks new --maxTasks 256 --ll_cutoff bigram --split 0.5 -k 10 --contextual --biasOptimal -r .95 --taskReranker randomShuffle --taskBatchSize 10 --reuseRecognition"


LONGER RUNS, NORMAL STATS

python bin/launch.py -g -z "g3.16xlarge" "regex_batch_50HR" "python bin/regexes.py -i 30 -t 720 --testingTimeout 900 -R 1800 --tasks new --maxTasks 256 --ll_cutoff bigram --split 0.5 -k 10 --contextual --biasOptimal -r .5 --taskReranker randomShuffle --taskBatchSize 10"

python bin/launch.py -g -z "g3.16xlarge" "regex_batch_reuserec50HR" "python bin/regexes.py -i 30 -t 720 --testingTimeout 900 -R 1800 --tasks new --maxTasks 256 --ll_cutoff bigram --split 0.5 -k 10 --contextual --biasOptimal -r .5 --taskReranker randomShuffle --taskBatchSize 10 --reuseRecognition"




Full model with batching, 0.5 Helmholtz ratio, long recognition model train time, bounded rank of 32: [RUNNING]
python bin/launch.py -g -z "g3.16xlarge" "regex_batch_40_1800s_r32" "python bin/regexes.py -t 1800 --testingTimeout 1800 --tasks new --maxTasks 256 --ll_cutoff bigram --split 0.5 -k 10 --contextual --biasOptimal -r .5 --taskReranker randomShuffle --taskBatchSize 40 --recognitionTimeout 1800 --reuseRecognition --matrixRank 32"

Baseline without recognition model:
python bin/launch.py -k -z m4.16xlarge --tail regex_no_recognition_batch_40_1800 "python bin/regexes.py -t 1800 --testingTimeout 1800 --tasks new --maxTasks 256 --ll_cutoff bigram --split 0.5 -k 10 -g --taskReranker randomShuffle --taskBatchSize 40 -i 20"<|MERGE_RESOLUTION|>--- conflicted
+++ resolved
@@ -43,12 +43,8 @@
 for SEED in `seq 1 5`; do python bin/launch.py -k  -c -z n1-megamem-96 logo_no_recognition_batch_50_1h "python bin/logo.py -g  --split 0.5 -t 3600  --pseudoCounts 30 --aic 1.0 --structurePenalty 1.5 --topK 2 --arity 3 --maximumFrontier 5 -i 20  --storeTaskMetrics --testingTimeout 600  --taskReranker randomShuffle --taskBatchSize 50 --seed $SEED" ; done
 
 McCarthy:
-<<<<<<< HEAD
-python bin/launch.py -k  -c -z n1-highmem-64 McCarthy_unsolved_4h "python  list.py --primitives McCarthy --dataset bootstrap --structurePenalty 1. --pseudoCounts 30 --arity 4 -g  -t 14400 --taskReranker unsolved --topK 2 --maximumFrontier 5"
-=======
-python launch.py -k  -c -z n1-highmem-64 McCarthy_unsolved_4h "python  list.py --primitives McCarthy --dataset bootstrap --structurePenalty 1. --pseudoCounts 30 --arity 4 -g  -t 14400 --taskReranker unsolved --topK 2 --maximumFrontier 5"
-python launch.py -k  -c -z n1-highmem-64 McCarthy_unsolved_4h "python  list.py --primitives McCarthy --dataset bootstrap --structurePenalty 1. --pseudoCounts 30 --arity 4 -g  -t 14400 --taskReranker unsolved --topK 5 --maximumFrontier 5"
->>>>>>> c6b84ff5
+python bin/launch.py -k  -c -z n1-highmem-64 McCarthy_unsolved_4h "python  bin/list.py --primitives McCarthy --dataset bootstrap --structurePenalty 1. --pseudoCounts 30 --arity 4 -g  -t 14400 --taskReranker unsolved --topK 2 --maximumFrontier 5"
+python bin/launch.py -k  -c -z n1-highmem-64 McCarthy_unsolved_4h "python  bin/list.py --primitives McCarthy --dataset bootstrap --structurePenalty 1. --pseudoCounts 30 --arity 4 -g  -t 14400 --taskReranker unsolved --topK 5 --maximumFrontier 5"
 
 Scientific laws:
 python bin/launch.py -k  -c -z n1-highmem-64 scientific_1h "python bin/scientificLaws.py  -t 3600 --topK 5 --arity 3 --maximumFrontier 5 -i 10 -R 3600 -RS 5000 --biasOptimal --contextual --mask  -r 0."
