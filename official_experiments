To see the billing information broken down by instance type:
https://console.aws.amazon.com/cost-reports/home#/custom?groupBy=InstanceType&hasBlended=false&hasAmortized=false&excludeDiscounts=true&excludeTaggedResources=false&timeRangeOption=Last12Months&granularity=Monthly&reportName=&reportType=CostUsage&isTemplate=true&startDate=2018-01-01&endDate=2018-12-31&filter=%5B%7B%22dimension%22:%22RecordType%22,%22values%22:%5B%22Refund%22,%22Credit%22%5D,%22include%22:false,%22children%22:null%7D%5D&forecastTimeRangeOption=None&usageAs=usageQuantity&chartStyle=Stack

Google cloud experiments - repeated many times.

Text:
for SEED in `seq 1 5`; do python launch.py -k  -c -z n1-highmem-64 text_ensemble "python text.py  -t 720  --pseudoCounts 30 --aic 1.0 --structurePenalty 1.5 --topK 2 --arity 3 --maximumFrontier 5 -i 20 -R 3600 --storeTaskMetrics --testingTimeout 600 --biasOptimal --contextual --taskReranker randomShuffle --taskBatchSize 10 --vectorized --auxiliary --ensembleSize 2 -RS 5000 --seed $SEED" ; done
for SEED in `seq 1 5`; do python launch.py -k  -c -z n1-highmem-64 text "python text.py  -t 720  --pseudoCounts 30 --aic 1.0 --structurePenalty 1.5 --topK 2 --arity 3 --maximumFrontier 5 -i 20 -R 3600 --storeTaskMetrics --testingTimeout 600 --biasOptimal --contextual --taskReranker randomShuffle --taskBatchSize 10 --vectorized --auxiliary --ensembleSize 1 -RS 5000 --seed $SEED" ; done

for SEED in `seq 1 5`; do python launch.py -k  -c -z n1-highmem-64 text_no_dsl "python text.py  -t 720  --pseudoCounts 30 --aic 1000.0 --structurePenalty 1.0 --topK 2 --arity 3 --maximumFrontier 5 -i 20 -R 3600 --storeTaskMetrics --testingTimeout 600 --biasOptimal --contextual --taskReranker randomShuffle --taskBatchSize 10 --vectorized --auxiliary --ensembleSize 2 -RS 5000 --seed $SEED" ; done
for SEED in `seq 1 3`; do python launch.py -k  -c -z n1-highmem-64 text_no_dsl_no_ensemble "python text.py  -t 720  --pseudoCounts 30 --aic 1000.0 --structurePenalty 1.0 --topK 2 --arity 3 --maximumFrontier 5 -i 20 -R 3600 --storeTaskMetrics --testingTimeout 600 --biasOptimal --contextual --taskReranker randomShuffle --taskBatchSize 10 --vectorized --auxiliary --ensembleSize 1 -RS 5000 --seed $SEED" ; done
<<<<<<< HEAD
for SEED in `seq 1 3`; do python launch.py -k  -c -z n1-highmem-64 text_no_generative "python text.py  -t 720  --topK 2 --maximumFrontier 5 -i 20 -R 3600 --storeTaskMetrics --testingTimeout 600 --biasOptimal --contextual --taskReranker randomShuffle --taskBatchSize 10 --ensembleSize 1 -RS 5000 --no-dsl --seed $SEED" ; done
=======
for SEED in `seq 1 3`; do python launch.py -k  -c -z n1-highmem-64 text_no_dsl_no_ensemble_no_auxiliary "python text.py  -t 720  --pseudoCounts 30 --aic 1000.0 --structurePenalty 1.0 --topK 2 --arity 3 --maximumFrontier 5 -i 20 -R 3600 --storeTaskMetrics --testingTimeout 600 --biasOptimal --contextual --taskReranker randomShuffle --taskBatchSize 10 --vectorized --ensembleSize 1 -RS 5000 --seed $SEED" ; done
>>>>>>> e543766d
for SEED in `seq 1 5`; do python launch.py -k  -c -z n1-highmem-64 text_no_recognition "python text.py  -t 720  --pseudoCounts 30 --aic 1.0 --structurePenalty 1.0 --topK 2 --arity 3 --maximumFrontier 5 -i 20  --storeTaskMetrics --testingTimeout 600 --taskReranker randomShuffle --taskBatchSize 10 --seed $SEED" ; done


List:
for SEED in `seq 1 5`; do python launch.py -k  -c -z n1-highmem-64 list_ensemble "python list.py --split 0.5 -t 720  --pseudoCounts 30 --aic 1.0 --structurePenalty 1.5 --topK 2 --arity 3 --maximumFrontier 5 -i 20 -R 3600 --storeTaskMetrics --testingTimeout 600 --biasOptimal --contextual --taskReranker randomShuffle --taskBatchSize 10 --vectorized --auxiliary --ensembleSize 2 -RS 5000 --seed $SEED" ; done
for SEED in `seq 1 5`; do python launch.py -k  -c -z n1-highmem-64 list "python list.py --split 0.5 -t 720  --pseudoCounts 30 --aic 1.0 --structurePenalty 1.5 --topK 2 --arity 3 --maximumFrontier 5 -i 20 -R 3600 --storeTaskMetrics --testingTimeout 600 --biasOptimal --contextual --taskReranker randomShuffle --taskBatchSize 10 --vectorized --auxiliary --ensembleSize 1 -RS 5000 --seed $SEED" ; done
for SEED in `seq 1 3`; do python launch.py -k  -c -z n1-highmem-64 list_no_dsl "python list.py --aic 1000.0 --split 0.5 -t 720  --pseudoCounts 30 --structurePenalty 1.5 --topK 2 --arity 3 --maximumFrontier 5 -i 20 -R 3600 --storeTaskMetrics --testingTimeout 600 --biasOptimal --contextual --taskReranker randomShuffle --taskBatchSize 10 --vectorized --auxiliary --ensembleSize 2 -RS 5000 --seed $SEED" ; done
for SEED in `seq 4 5`; do python launch.py -k  -c -z n1-highmem-64 list_no_dsl_no_ensemble "python list.py --aic 1000.0 --split 0.5 -t 720  --pseudoCounts 30 --structurePenalty 1.5 --topK 2 --arity 3 --maximumFrontier 5 -i 20 -R 3600 --storeTaskMetrics --testingTimeout 600 --biasOptimal --contextual --taskReranker randomShuffle --taskBatchSize 10 --vectorized --auxiliary --ensembleSize 1 -RS 5000 --seed $SEED" ; done
<<<<<<< HEAD
for SEED in `seq 1 3`; do python launch.py -k  -c -z n1-highmem-64 list_no_generative "python list.py --split 0.5 -t 720 --topK 2 --maximumFrontier 5 -i 20 -R 3600 --storeTaskMetrics --testingTimeout 600 --biasOptimal --contextual --taskReranker randomShuffle --taskBatchSize 10 --no-dsl --ensembleSize 1 -RS 5000 --seed $SEED" ; done
=======
for SEED in `seq 4 5`; do python launch.py -k  -c -z n1-highmem-64 list_no_dsl_no_ensemble_no_auxiliary "python list.py --aic 1000.0 --split 0.5 -t 720  --pseudoCounts 30 --structurePenalty 1.5 --topK 2 --arity 3 --maximumFrontier 5 -i 20 -R 3600 --storeTaskMetrics --testingTimeout 600 --biasOptimal --contextual --taskReranker randomShuffle --taskBatchSize 10 --vectorized  --ensembleSize 1 -RS 5000 --seed $SEED" ; done
>>>>>>> e543766d

LOGO:
for SEED in `seq 1 5`; do python launch.py -k  -c -z n1-highmem-64 logo_ensemble "python logo.py --split 0.5 -t 720  --pseudoCounts 30 --aic 1.0 --structurePenalty 1.5 --topK 2 --arity 3 --maximumFrontier 5 -i 20 -R 3600 --storeTaskMetrics --testingTimeout 600 --biasOptimal --contextual --taskReranker randomShuffle --taskBatchSize 10 --vectorized --auxiliary --ensembleSize 2 -RS 5000 --seed $SEED" ; done
for SEED in `seq 1 3`; do python launch.py -k  -c -z n1-highmem-64 logo_ensemble_batch_20 "python logo.py --split 0.5 -t 1440  --pseudoCounts 30 --aic 1.0 --structurePenalty 1.5 --topK 2 --arity 3 --maximumFrontier 5 -i 20 -R 3600 --storeTaskMetrics --testingTimeout 600 --biasOptimal --contextual --taskReranker randomShuffle --taskBatchSize 20 --vectorized --auxiliary --ensembleSize 2 -RS 5000 --seed $SEED" ; done
for SEED in `seq 1 2`; do python launch.py -k  -c -z n1-highmem-64 logo_ensemble_batch_40 "python logo.py --split 0.5 -t 2880  --pseudoCounts 30 --aic 1.0 --structurePenalty 1.5 --topK 2 --arity 3 --maximumFrontier 5 -i 20 -R 3600 --storeTaskMetrics --testingTimeout 600 --biasOptimal --contextual --taskReranker randomShuffle --taskBatchSize 40 --vectorized --auxiliary --ensembleSize 2 -RS 5000 --seed $SEED" ; done
for SEED in `seq 1 2`; do python launch.py -k  -c -z n1-highmem-64 logo_ensemble_no_batch_2h "python logo.py --split 0.5 -t 7200  --pseudoCounts 30 --aic 1.0 --structurePenalty 1.5 --topK 2 --arity 3 --maximumFrontier 5 -i 6 -R 3600 --storeTaskMetrics --testingTimeout 600 --biasOptimal --contextual --vectorized --auxiliary --ensembleSize 2 -RS 5000 --seed $SEED" ; done
for SEED in `seq 1 1`; do python launch.py -k  -c -z n1-megamem-96 logo_no_batch_2h "python logo.py --split 0.5 -t 7200  --pseudoCounts 30 --aic 1.0 --structurePenalty 1.5 --topK 2 --arity 3 --maximumFrontier 5 -i 6 -R 3600 --storeTaskMetrics --testingTimeout 600 --biasOptimal --contextual --vectorized -RS 5000 --seed $SEED" ; done
for SEED in `seq 1 3`; do python launch.py -k  -c -z n1-megamem-96 logo_batch_40_1h "python logo.py --split 0.5 -t 3600  --pseudoCounts 30 --aic 1.0 --structurePenalty 1.5 --topK 2 --arity 3 --maximumFrontier 5 -i 10 -R 3600 --storeTaskMetrics --testingTimeout 600 --biasOptimal --contextual --vectorized -RS 5000 --seed $SEED" ; done



REGEX:
for SEED in `seq 1 3`; do python launch.py -k  -c -z n1-highmem-64 regex_ensemble_720s "python regexes.py --tasks new --maxTasks 256 --ll_cutoff bigram --split 0.5 -t 720  --pseudoCounts 30 --aic 1.0 --structurePenalty 1.5 --topK 2 --arity 3 --maximumFrontier 5 -i 20 -R 3600 --storeTaskMetrics --testingTimeout 600 --biasOptimal --contextual --taskReranker randomShuffle --taskBatchSize 10 --vectorized --auxiliary --ensembleSize 2 -RS 5000 --seed $SEED" ; done
for SEED in `seq 1 3`; do python launch.py -k  -c -z n1-highmem-64 regex_ensemble_720s_unigram "python regexes.py --tasks new --maxTasks 256 --ll_cutoff bigram --split 0.5 -t 720  --pseudoCounts 30 --aic 1.0 --structurePenalty 1.5 --topK 2 --arity 3 --maximumFrontier 5 -i 20 -R 3600 --storeTaskMetrics --testingTimeout 600 --biasOptimal  --taskReranker randomShuffle --taskBatchSize 10 --vectorized --auxiliary --ensembleSize 2 -RS 5000 --seed $SEED" ; done
for SEED in `seq 1 3`; do python launch.py -k  -c -z n1-highmem-64 regex_ensemble_no_batch_2h "python regexes.py --tasks new --maxTasks 256 --ll_cutoff bigram --split 0.5 -t 7200  --pseudoCounts 30 --aic 1.0 --structurePenalty 1.5 --topK 2 --arity 3 --maximumFrontier 5 -i 20 -R 3600 --storeTaskMetrics --testingTimeout 1800 --biasOptimal --contextual --vectorized --auxiliary --ensembleSize 2 -RS 5000 --seed $SEED" ; done
for SEED in `seq 1 3`; do python launch.py -k  -c -z n1-highmem-64 regex_ensemble_no_batch_2h_unigram "python regexes.py --tasks new --maxTasks 256 --ll_cutoff bigram --split 0.5 -t 7200  --pseudoCounts 30 --aic 1.0 --structurePenalty 1.5 --topK 2 --arity 3 --maximumFrontier 5 -i 20 -R 3600 --storeTaskMetrics --testingTimeout 1800 --biasOptimal --vectorized --auxiliary --ensembleSize 2 -RS 5000 --seed $SEED" ; done



The hyper parameters here are not consistent. A key thing we need to
do is make sure that we are always using the same hyper parameters, or
if we are not, we need a good reason for it. For example, the
structure penalty on text is larger than for the other domains, but
this is justifiable. And the top K for regular expressions is larger
than for the other domains but that is also justifiable. In contrast
the pseudocounts really should be the same everywhere.

LOGO:
Full model without batching:
     python launch.py -k  -z x1.32xlarge DreamLogo "python logo.py -t 7200 --structurePenalty 1.5 --pseudoCounts 30.0 --biasOptimal --contextual --split 0.5 --testingTimeout 3600"
Random shuffle (batches of 10), 720s: [DONE, solves 36/73 testing]
     python launch.py -k  -z r4.16xlarge LogoBatch "python logo.py -t 720  --structurePenalty 1.5 --pseudoCounts 30.0 --biasOptimal --contextual --split 0.5 --testingTimeout 3600  --storeTaskMetrics --taskReranker randomShuffle --taskBatchSize 10 -i 20  -R 1800 --reuseRecognition"
Random shuffle (batches of 10), 720s:  [DONE: solves 40/73 and ends up converging to a bad DSL]
     python launch.py -k  -z x1.32xlarge LogoBatch_24m "python logo.py -t 1440  --structurePenalty 1.5 --pseudoCounts 30.0 --biasOptimal --contextual --split 0.5 --testingTimeout 3600  --storeTaskMetrics --taskReranker randomShuffle --taskBatchSize 10 -i 30  -R 1800 "
Random shuffle (batches of 10), 3600s:  [DONE: solves 40/73 and ends up converging to a bad DSL]
     python launch.py -k  -z x1.32xlarge logo_batch_10_1h "python logo.py -t 3600  --structurePenalty 1.0 --pseudoCounts 30.0 --biasOptimal --contextual --split 0.5 --testingTimeout 600  --storeTaskMetrics --taskReranker randomShuffle --taskBatchSize 10 -i 30  -R 1800 "
Random shuffle (batches of 20), 30min: [DONE: solves 50/73 and still converges to a bad DSL]
     python launch.py -k  -z x1.32xlarge logo_batch_20_30m "python logo.py -t 1800  --structurePenalty 1.5 --pseudoCounts 30.0 --biasOptimal --contextual --split 0.5 --testingTimeout 600  --storeTaskMetrics --taskReranker randomShuffle --taskBatchSize 20 -i 30  -R 1800 "
Random shuffle (batches of 40), 60min: [DONE: solves almost 90%, slightly worse than no batching]
            python launch.py -k  -z x1.32xlarge logo_batch_40_60m "python logo.py -t 3600  --structurePenalty 1.5 --pseudoCounts 30.0 --biasOptimal --contextual --split 0.5 --testingTimeout 600  --storeTaskMetrics --taskReranker randomShuffle --taskBatchSize 40 -i 20  -R 1800 "
*old recognition*, Random shuffle (batches of 40), 60min: [RUNNING]
            python launch.py -k  -z x1.32xlarge logo_batch_40_60m_old_recognition "python logo.py -t 3600  --structurePenalty 1.5 --pseudoCounts 30.0 --biasOptimal --contextual --split 0.5 --testingTimeout 600  --storeTaskMetrics --taskReranker randomShuffle --taskBatchSize 40 -i 20  -R 3600 "

Baseline without recognition model (batches of 40), 720: [RUNNING]
            python launch.py -k  -z x1.32xlarge logo_no_recognition_batch_40_60m "python logo.py -t 3600  --structurePenalty 1.5 --pseudoCounts 30.0 --split 0.5 --testingTimeout 600 --taskReranker randomShuffle --taskBatchSize 40 -i 20  -g"
Baseline without DSL learning (batches of 40): [RUNNING]	    
            python launch.py -k  -z x1.32xlarge logo_no_dsl_batch_40_60m "python logo.py -t 3600  --structurePenalty 1.5 --pseudoCounts 30.0 --biasOptimal --contextual --split 0.5 --testingTimeout 600  --storeTaskMetrics --taskReranker randomShuffle --taskBatchSize 40 -i 20  -R 1800 --aic 1000.0"


TEXT:
Full model without batching:
     python launch.py -k  -z x1.32xlarge TextDream "python text.py  -i 6 -t 7200 --pseudoCounts 30 --testingTimeout 1800  --contextual --biasOptimal -l 5 --maximumFrontier 2"


Derby: (You can replace this checkpoint with a different one and it will run the Derby with it)
	python launch.py -k  -z c4.8xlarge --checkpoint experimentOutputs/text_aic=1.0_arity=3_BO=True_CO=True_ET=720_HR=0.5_it=19_MF=5_baseline=False_pc=30.0_RT=7200_RW=False_storeTask=True_L=1.0_batch=10_taskReranker=randomShuffle_K=2_topkNotMAP=False_rec=True_feat=LearnedFeatureExtractor.pickle  batched_derby "python text.py --compete experimentOutputs/text_aic=1.0_arity=3_BO=True_CO=True_ET=720_HR=0.5_it=19_MF=5_baseline=False_pc=30.0_RT=7200_RW=False_storeTask=True_L=1.0_batch=10_taskReranker=randomShuffle_K=2_topkNotMAP=False_rec=True_feat=LearnedFeatureExtractor.pickle"
	python launch.py -k  -z c4.8xlarge --checkpoint experimentOutputs/text_aic=1.0_arity=3_BO=True_CO=True_ET=720_HR=0.5_it=20_MF=5_baseline=False_pc=30.0_RT=7200_RW=False_storeTask=True_L=1.0_batch=10_taskReranker=randomShuffle_K=2_topkNotMAP=False_rec=True_feat=LearnedFeatureExtractor.pickle  batched_derby_it20 "python text.py --compete experimentOutputs/text_aic=1.0_arity=3_BO=True_CO=True_ET=720_HR=0.5_it=20_MF=5_baseline=False_pc=30.0_RT=7200_RW=False_storeTask=True_L=1.0_batch=10_taskReranker=randomShuffle_K=2_topkNotMAP=False_rec=True_feat=LearnedFeatureExtractor.pickle"

Baseline without batching, 3600s: text_baseline_3600s [Done: solves up to 80 tasks.]
	python launch.py  -k -z r4.16xlarge text_baseline_3600s "python text.py  -t 3600  --pseudoCounts 30 --aic 1.0 --structurePenalty 1.0 --topK 2 --arity 3 --maximumFrontier 5 -i 7 -R 7200 --storeTaskMetrics --testingTimeout 3600 --biasOptimal --contextual --taskReranker default"

Baseline without batching, 7200: text_baseline_7200s	[Done: solves 87 tasks.]
	python launch.py  -k -z r4.16xlarge text_baseline_7200s "python text.py  -t 7200  --pseudoCounts 30 --aic 1.0 --structurePenalty 1.0 --topK 2 --arity 3 --maximumFrontier 5 -i 7 -R 7200 --storeTaskMetrics --testingTimeout 7200 --biasOptimal --contextual --taskReranker default"

Baseline without recognition model (batches of 10), 720s: [DONE]
	python launch.py  -k -z r4.16xlarge text_no_recognition_random_shuffle_10_720s "python text.py  -t 720  --pseudoCounts 30 --aic 1.0 --structurePenalty 1.0 --topK 2 --arity 3 --maximumFrontier 5 -i 20  --testingTimeout 600  -g  --taskReranker randomShuffle --taskBatchSize 10"

Baseline without DSL learning (batches of 10), 720s: [DONE]
	python launch.py  -k -z r4.16xlarge text_no_dsl_random_shuffle_10_720s "python text.py  -t 720  --pseudoCounts 30 --aic 1000.0 --structurePenalty 1.0 --topK 2 --arity 3 --maximumFrontier 5 -i 20 -R 7200 --storeTaskMetrics --testingTimeout 720 --biasOptimal --contextual --taskReranker randomShuffle --taskBatchSize 10"

Baseline without DSL learning + old recognition model (batches of 10), 720s: [RUNNING]
	python launch.py  -k -z r4.16xlarge text_no_dsl_old_recognition_random_shuffle_10_720s "python text.py  -t 720  --pseudoCounts 30 --aic 1000.0 --structurePenalty 1.0 --topK 2 --arity 3 --maximumFrontier 5 -i 20 -R 7200 --storeTaskMetrics --testingTimeout 720 --taskReranker randomShuffle --taskBatchSize 10"
	
Random shuffle (batches of 10), 720s: text_random_shuffle_10_720s [DONE - solves 91.]
	python launch.py  -k -z r4.16xlarge text_random_shuffle_10_720s "python text.py  -t 720  --pseudoCounts 30 --aic 1.0 --structurePenalty 1.0 --topK 2 --arity 3 --maximumFrontier 5 -i 20 -R 7200 --storeTaskMetrics --testingTimeout 720 --biasOptimal --contextual --taskReranker randomShuffle --taskBatchSize 10"

Random shuffle (batches of 40), 3600s: text_random_shuffle_40_3600s [RUNNING]
	python launch.py  -k -z r4.16xlarge text_random_shuffle_40_3600s "python text.py  -t 3600  --pseudoCounts 30 --aic 1.0 --structurePenalty 1.0 --topK 2 --arity 3 --maximumFrontier 5 -i 20 -R 7200 --storeTaskMetrics --testingTimeout 720 --biasOptimal --contextual --taskReranker randomShuffle --taskBatchSize 40"


Random shuffle (batches of 10), 720s, structure penalty: text_random_shuffle_10_720s_sp [Done - solves 56/108.]
	python launch.py  -k -z r4.16xlarge text_random_shuffle_10_720s_sp "python text.py  -t 720  --pseudoCounts 30 --aic 1.0 --structurePenalty 2.0 --topK 2 --arity 3 --maximumFrontier 5 -i 20 -R 7200 --storeTaskMetrics --testingTimeout 720 --biasOptimal --contextual --taskReranker randomShuffle --taskBatchSize 10"


Random shuffle (batches of 10), 720s, more dreams: text_random_shuffle_10_720s_r [Done - solves 59/108.]
	python launch.py  -k -z r4.16xlarge text_random_shuffle_10_720s_r "python text.py  -t 720  --pseudoCounts 30 --aic 1.0 --structurePenalty 1.0 --topK 2 --arity 3 --maximumFrontier 5 -i 20 -R 7200 --storeTaskMetrics --testingTimeout 720 --biasOptimal --contextual --taskReranker randomShuffle --taskBatchSize 10 -r 0.9"


Random shuffle_r: resuming (text_random_shuffle_10_720s_r) with more time: *text_resume_1440s
	python launch.py  -k --ssh_key openmind -z r4.16xlarge --checkpoint experimentOutputs/text_aic=1.0_arity=3_BO=True_CO=True_ET=720_HR=0.9_it=20_MF=5_baseline=False_pc=30.0_RT=7200_RW=False_storeTask=True_L=1.0_batch=10_taskReranker=randomShuffle_K=2_topkNotMAP=False_rec=True_feat=LearnedFeatureExtractor.pickle text_resume_1440s "python text.py  -t 1440  --pseudoCounts 30 --aic 1.0 --structurePenalty 1.0 --topK 2 --arity 3 --maximumFrontier 5 -i 31 -R 3600 --storeTaskMetrics --testingTimeout 1440 --biasOptimal --contextual --taskReranker randomShuffle --taskBatchSize 10 -r 0.9 --resume experimentOutputs/text_aic=1.0_arity=3_BO=True_CO=True_ET=720_HR=0.9_it=20_MF=5_baseline=False_pc=30.0_RT=7200_RW=False_storeTask=True_L=1.0_batch=10_taskReranker=randomShuffle_K=2_topkNotMAP=False_rec=True_feat=LearnedFeatureExtractor.pickle"

Random shuffle_r: resuming (text_random_shuffle_10_720s_r) with more time on just unsolved: *text_resume_unsolved_1440s
python launch.py  -k --ssh_key openmind -z r4.16xlarge --checkpoint experimentOutputs/text_aic=1.0_arity=3_BO=True_CO=True_ET=720_HR=0.9_it=20_MF=5_baseline=False_pc=30.0_RT=7200_RW=False_storeTask=True_L=1.0_batch=10_taskReranker=randomShuffle_K=2_topkNotMAP=False_rec=True_feat=LearnedFeatureExtractor.pickle text_resume_unsolved_1440s "python text.py  -t 1440  --pseudoCounts 30 --aic 1.0 --structurePenalty 1.0 --topK 2 --arity 3 --maximumFrontier 5 -i 31 -R 3600 --storeTaskMetrics --testingTimeout 1440 --biasOptimal --contextual --taskReranker unsolved --taskBatchSize 10 -r 0.9 --resume experimentOutputs/text_aic=1.0_arity=3_BO=True_CO=True_ET=720_HR=0.9_it=20_MF=5_baseline=False_pc=30.0_RT=7200_RW=False_storeTask=True_L=1.0_batch=10_taskReranker=randomShuffle_K=2_topkNotMAP=False_rec=True_feat=LearnedFeatureExtractor.pickle"

Random shuffle_r: resuming (text_random_shuffle_10_720s_r) with more time on just unsolved: *text_resume_unsolved_2160s
python launch.py  -k --ssh_key openmind -z r4.16xlarge --checkpoint experimentOutputs/text_aic=1.0_arity=3_BO=True_CO=True_ET=720_HR=0.9_it=20_MF=5_baseline=False_pc=30.0_RT=7200_RW=False_storeTask=True_L=1.0_batch=10_taskReranker=randomShuffle_K=2_topkNotMAP=False_rec=True_feat=LearnedFeatureExtractor.pickle text_resume_unsolved_2160s "python text.py  -t 2160  --pseudoCounts 30 --aic 1.0 --structurePenalty 1.0 --topK 2 --arity 3 --maximumFrontier 5 -i 31 -R 3600 --storeTaskMetrics --testingTimeout 2160 --biasOptimal --contextual --taskReranker unsolved --taskBatchSize 10 -r 0.9 --resume experimentOutputs/text_aic=1.0_arity=3_BO=True_CO=True_ET=720_HR=0.9_it=20_MF=5_baseline=False_pc=30.0_RT=7200_RW=False_storeTask=True_L=1.0_batch=10_taskReranker=randomShuffle_K=2_topkNotMAP=False_rec=True_feat=LearnedFeatureExtractor.pickle"


Random shuffle (batches of 20), 1440s: text_random_shuffle_20_1440s [DONE - solves 56 tasks.]
	python launch.py  -k -z r4.16xlarge text_random_shuffle_20_1440s "python text.py  -t 1440  --pseudoCounts 30 --aic 1.0 --structurePenalty 1.0 --topK 2 --arity 3 --maximumFrontier 5 -i 10 -R 7200 --storeTaskMetrics --testingTimeout 1440 --biasOptimal --contextual --taskReranker randomShuffle --taskBatchSize 20"

Random kNN (batches of 10), 720s: test_random_knn_10_720s [Done: solves up to 87 tasks.]
	python launch.py  -k -z r4.16xlarge test_random_knn_10_720s "python text.py  -t 720  --pseudoCounts 30 --aic 1.0 --structurePenalty 1.0 --topK 2 --arity 3 --maximumFrontier 5 -i 20 -R 7200 --storeTaskMetrics --testingTimeout 720 --biasOptimal --contextual --taskReranker randomkNN --taskBatchSize 10"

Unsolved (ranked by entropy, batches of 10), 720s: text_unsolved_entropy_10_720s [Done - solves up to 91 tasks.]
	python launch.py  -k -z r4.16xlarge text_unsolved_entropy_10_720s "python text.py  -t 720  --pseudoCounts 30 --aic 1.0 --structurePenalty 1.0 --topK 2 --arity 3 --maximumFrontier 5 -i 20 -R 7200 --storeTaskMetrics --testingTimeout 720 --biasOptimal --contextual --taskReranker unsolvedEntropy --taskBatchSize 10"

Curriculum (batch size 10), 720s: text_default_10_720s [Done - solves up to 91 tasks.]
	python launch.py  -k -z r4.16xlarge text_default_10_720s "python text.py  -t 720  --pseudoCounts 30 --aic 1.0 --structurePenalty 1.0 --topK 2 --arity 3 --maximumFrontier 5 -i 20 -R 7200 --storeTaskMetrics --testingTimeout 720 --biasOptimal --contextual --taskReranker default --taskBatchSize 10"


LIST:
1/18 Replication Runs: # Cap 10,000 gradient steps.

Best full model, random shuffle (batches of 10), structure penalty, no vectorization: *list_random_shuffle_10_720s_sp_no_vec_1: replication 1. [Best 103/109]
	python launch.py  -k -z r4.16xlarge list_random_shuffle_10_720s_sp_no_vec_1 "python list.py  -t 720  --pseudoCounts 30 --aic 1.0 --structurePenalty 2.0 --topK 2 --arity 3 --maximumFrontier 5 -i 20 -RS 10000 --storeTaskMetrics --split 0.5 --testingTimeout 720 --biasOptimal --contextual --taskReranker randomShuffle --taskBatchSize 10"

	Replication 2: Done. Best 90/109.
	python launch.py  -k -z r4.16xlarge *list_random_shuffle_10_720s_sp_no_vec_2 "python list.py  -t 720  --pseudoCounts 30 --aic 1.0 --structurePenalty 2.0 --topK 2 --arity 3 --maximumFrontier 5 -i 20 -RS 10000  --storeTaskMetrics --split 0.5 --testingTimeout 720 --biasOptimal --contextual --taskReranker randomShuffle --taskBatchSize 10"

	Replication 3: *list_random_shuffle_10_720s_sp_no_vec_3 Done. Best 84/109.

Best full model, random shuffle (batches of 10), structure penalty, vectorization with gradient steps capped. Best: 104/109.
	python launch.py  -k -z r4.16xlarge list_random_shuffle_10_720s_sp_vec_1 "python list.py  -t 720  --pseudoCounts 30 --aic 1.0 --structurePenalty 2.0 --topK 2 --arity 3 --maximumFrontier 5 -i 20 -RS 10000  --storeTaskMetrics --split 0.5 --testingTimeout 720 --biasOptimal --contextual --taskReranker randomShuffle --taskBatchSize 10 --vectorized"

	Done: best 103/109.
	python launch.py  -k -z r4.16xlarge list_random_shuffle_10_720s_sp_vec_2 "python list.py  -t 720  --pseudoCounts 30 --aic 1.0 --structurePenalty 2.0 --topK 2 --arity 3 --maximumFrontier 5 -i 20 -RS 10000  --storeTaskMetrics --split 0.5 --testingTimeout 720 --biasOptimal --contextual --taskReranker randomShuffle --taskBatchSize 10 --vectorized"


Best full model, no vectorization, auxiliary loss. Best: 88/109.
		python launch.py  -k -z r4.16xlarge list_random_shuffle_10_720s_sp_no_vec_aux_1 "python list.py  -t 720  --pseudoCounts 30 --aic 1.0 --structurePenalty 2.0 --topK 2 --arity 3 --maximumFrontier 5 -i 20 -RS 10000  --storeTaskMetrics --split 0.5 --testingTimeout 720 --biasOptimal --contextual --taskReranker randomShuffle --taskBatchSize 10 --auxiliary"

		Running one replication. Best: 104/109.

Best full model, vectorization, auxiliary loss. Best: 104/109.
		python launch.py  -k -z r4.16xlarge list_random_shuffle_10_720s_sp_vec_aux_1 "python list.py  -t 720  --pseudoCounts 30 --aic 1.0 --structurePenalty 2.0 --topK 2 --arity 3 --maximumFrontier 5 -i 20 -RS 10000  --storeTaskMetrics --split 0.5 --testingTimeout 720 --biasOptimal --contextual --taskReranker randomShuffle --taskBatchSize 10 --vectorized --auxiliary"


Best full model, vectorization with many steps (sanity check.)
python launch.py  -k -z r4.16xlarge list_random_shuffle_10_720s_sp_vec_many_1 "python list.py  -t 720  --pseudoCounts 30 --aic 1.0 --structurePenalty 2.0 --topK 2 --arity 3 --maximumFrontier 5 -i 20 -RS 150000  --storeTaskMetrics --split 0.5 --testingTimeout 720 --biasOptimal --contextual --taskReranker randomShuffle --taskBatchSize 10 --vectorized"

python launch.py  -k -z r4.16xlarge list_random_shuffle_10_720s_sp_vec_many_2 "python list.py  -t 720  --pseudoCounts 30 --aic 1.0 --structurePenalty 2.0 --topK 2 --arity 3 --maximumFrontier 5 -i 20 -RS 150000  --storeTaskMetrics --split 0.5 --testingTimeout 720 --biasOptimal --contextual --taskReranker randomShuffle --taskBatchSize 10 --vectorized"


Best full model, vectorization with gradient steps capped, ensemble = 3.
python launch.py  -k -z r4.16xlarge list_random_shuffle_10_720s_sp_vec_ensemble_1 "python list.py  -t 720  --pseudoCounts 30 --aic 1.0 --structurePenalty 2.0 --topK 2 --arity 3 --maximumFrontier 5 -i 20 -RS 10000  --storeTaskMetrics --split 0.5 --testingTimeout 720 --biasOptimal --contextual --taskReranker randomShuffle --taskBatchSize 10 --vectorized --ensembleSize 3"

Replication: list_random_shuffle_10_720s_sp_vec_ensemble_2 

Best full model, vectorization, auxiliary loss, ensemble = 3.
python launch.py  -k -z r4.16xlarge list_random_shuffle_10_720s_sp_vec_aux_ensemble_1 "python list.py  -t 720  --pseudoCounts 30 --aic 1.0 --structurePenalty 2.0 --topK 2 --arity 3 --maximumFrontier 5 -i 20 -RS 10000  --storeTaskMetrics --split 0.5 --testingTimeout 720 --biasOptimal --contextual --taskReranker randomShuffle --taskBatchSize 10 --vectorized --auxiliary --ensembleSize 3"

Repython launch.py  -k -z r4.16xlarge list_random_shuffle_10_720s_sp_vec_aux_ensemble_2.


---
Full model without batching:
     python launch.py -k  -z x1.32xlarge ListDream "python list.py -t 7200 --split 0.5 --testingTimeout 600 --contextual --biasOptimal -i 6 --maximumFrontier 5 --pseudoCounts 10. --structurePenalty 2"

Full model without batching, 3600s timeout: list_baseline_3600 [DONE: 103/109.]
	python launch.py  -k -z x1.32xlarge list_baseline_3600 "python list.py  -t 3600  --pseudoCounts 10 --aic 1.0 --structurePenalty 2.0 --topK 2 --arity 3 --maximumFrontier 10 -i 7 -R 3600 --storeTaskMetrics --split 0.5 --testingTimeout 3600 --biasOptimal --contextual --taskReranker default"	

Full model without batching, 7200s timeout: list_baseline_7200s [DONE - Solves 109/109 tasks.]
	python launch.py  -k -z x1.32xlarge list_baseline_7200 "python list.py  -t 7200  --pseudoCounts 10 --aic 1.0 --structurePenalty 2.0 --topK 2 --arity 3 --maximumFrontier 10 -i 7 -R 3600 --storeTaskMetrics --split 0.5 --testingTimeout 7200 --biasOptimal --contextual --taskReranker default"

Random shuffle (batches of 10), 720s: list_random_shuffle_10_720s  [Done: Solves 101/109]
	python launch.py  -k -z r4.16xlarge list_random_shuffle_10_720s "python list.py  -t 720  --pseudoCounts 30 --aic 1.0 --structurePenalty 1.0 --topK 2 --arity 3 --maximumFrontier 5 -i 20 -R 7200 --storeTaskMetrics --split 0.5 --testingTimeout 720 --biasOptimal --contextual --taskReranker randomShuffle --taskBatchSize 10"

Baseline without DSL learning (batches of 10), 720s: [RUNNING]
	python launch.py  -k -z r4.16xlarge list_no_dsl_random_shuffle_10_720s "python list.py  -t 720  --pseudoCounts 30 --aic 1000.0 --structurePenalty 1.0 --topK 2 --arity 3 --maximumFrontier 5 -i 20 -R 7200 --storeTaskMetrics --split 0.5 --testingTimeout 720 --biasOptimal --contextual --taskReranker randomShuffle --taskBatchSize 10"

Baseline without DSL learning (batches of 10), 720s: [RUNNING]
	python launch.py  -k -z r4.16xlarge list_no_dsl_old_recognition_random_shuffle_10_720s "python list.py  -t 720  --pseudoCounts 30 --aic 1000.0 --structurePenalty 1.0 --topK 2 --arity 3 --maximumFrontier 5 -i 20 -R 7200 --storeTaskMetrics --split 0.5 --testingTimeout 720  --taskReranker randomShuffle --taskBatchSize 10"


Baseline without recognition model (batches of 10), 720s: list_no_recognition_random_shuffle_10_720s  [RUNNING]
	python launch.py  -k -z r4.16xlarge list_no_recognition_random_shuffle_10_720s "python list.py  -t 720  --pseudoCounts 30 --aic 1.0 --structurePenalty 1.0 --topK 2 --arity 3 --maximumFrontier 5 -i 20 --split 0.5 --testingTimeout 600 -g  --taskReranker randomShuffle --taskBatchSize 10"

Random shuffle (batches of 10), structure penalty: list_random_shuffle_10_720s_sp [Done: solves 105/109.]
	python launch.py  -k -z r4.16xlarge list_random_shuffle_10_720s_sp "python list.py  -t 720  --pseudoCounts 30 --aic 1.0 --structurePenalty 2.0 --topK 2 --arity 3 --maximumFrontier 5 -i 20 -R 7200 --storeTaskMetrics --split 0.5 --testingTimeout 720 --biasOptimal --contextual --taskReranker randomShuffle --taskBatchSize 10"
Running for replication: *list_random_shuffle_10_720s_sp_v2
		python launch.py --ssh_key openmind -k -z r4.16xlarge list_random_shuffle_10_720s_sp_v2 "python list.py  -t 720  --pseudoCounts 30 --aic 1.0 --structurePenalty 2.0 --topK 2 --arity 3 --maximumFrontier 5 -i 20 -R 7200 --storeTaskMetrics --split 0.5 --testingTimeout 720 --biasOptimal --contextual --taskReranker randomShuffle --taskBatchSize 10"

Random shuffle (batches of 10), more dreams: list_random_shuffle_10_720s_r [Done: solves 104/109.]
	python launch.py  -k -z r4.16xlarge list_random_shuffle_10_720s_r "python list.py  -t 720  --pseudoCounts 30 --aic 1.0 --structurePenalty 1.0 --topK 2 --arity 3 --maximumFrontier 5 -i 20 -R 7200 --storeTaskMetrics --split 0.5 --testingTimeout 720 --biasOptimal --contextual --taskReranker randomShuffle --taskBatchSize 10 -r 0.9"

Random shuffle (batches of 20), 1440s: list_random_shuffle_20_1440s  [DONE: solves 102/109.]
	python launch.py  -k -z r4.16xlarge list_random_shuffle_20_1440s "python list.py  -t 1440  --pseudoCounts 30 --aic 1.0 --structurePenalty 1.0 --topK 2 --arity 3 --maximumFrontier 5 -i 10 -R 7200 --storeTaskMetrics --split 0.5 --testingTimeout 1440 --biasOptimal --contextual --taskReranker randomShuffle --taskBatchSize 10"


Random shuffle (batches of 10), structure penalty, retraining: list_random_shuffle_10_720s_sp_retrain [DONE: solves 85/109].
	python launch.py  -k -z r4.16xlarge list_random_shuffle
	e_10_720s_sp_retrain "python list.py  -t 720  --pseudoCounts 30 --aic 1.0 --structurePenalty 2.0 --topK 2 --arity 3 --maximumFrontier 5 -i 20 -R 1800 --storeTaskMetrics --split 0.5 --testingTimeout 720 --biasOptimal --contextual --taskReranker randomShuffle --taskBatchSize 10 --reuseRecognition"


Random kNN (batches of 10), 720s: list_random_knn_10_720s [Done - solves 84/109]
	python launch.py  -k -z r4.16xlarge list_random_knn_10_720s_catwong  "python list.py  -t 720  --pseudoCounts 30 --aic 1.0 --structurePenalty 1.0 --topK 2 --arity 3 --maximumFrontier 5 -i 20 -R 7200 --storeTaskMetrics --split 0.5 --testingTimeout 720 --biasOptimal --contextual --taskReranker randomkNN --taskBatchSize 10"

Random kNN (batches of 10), regularized: list_random_knn_10_720s_reg [Done - solves 105/109.]
	python launch.py  -k -z r4.16xlarge list_random_knn_10_720s_reg  "python list.py  -t 720 --pseudoCounts 30 --aic 1.0 --structurePenalty 2.0 --topK 2 --arity 3 --maximumFrontier 5 -i 20 -R 7200 --storeTaskMetrics --split 0.5 --testingTimeout 720 --biasOptimal --contextual --taskReranker randomkNN --taskBatchSize 10 -r 0.9"





TOWER:
Full model without batching: (Solves up to 51 tasks)
     python launch.py -k -z m4.16xlarge TowerDream5 "python tower.py -i 6 -t 300 --pseudoCounts 30 --tasks old --maximumFrontier 5  --biasOptimal --contextual --testingTimeout 600 --split 0.5 --structurePenalty 1"

Full model without batching and without test/train split, new primitives: [RUNNING]
     python launch.py -k -z m4.16xlarge tower_new_everything "python tower.py -i 6 -t 300 --pseudoCounts 30 --tasks old --maximumFrontier 5  --biasOptimal --contextual  --structurePenalty 1 --primitives new"
     
Full model without batching, new primitives: [Done, solves 50/56]
     python launch.py -k -z m4.16xlarge tower_new "python tower.py --recognitionTimeout 3600 -i 6 -t 3600 --pseudoCounts 30 --tasks old --maximumFrontier 5  --biasOptimal --contextual --testingTimeout 600 --split 0.5 --structurePenalty 1 --primitives new"

Random shuffle batches of 10, new primitives: [Done, solves 44/56]
     python launch.py -k -z m4.16xlarge tower_new_random_shuffle_10_360s "python tower.py  --recognitionTimeout 3600 -i 20 -t 120 --pseudoCounts 30 --tasks old --maximumFrontier 5  --biasOptimal --contextual --testingTimeout 600 --split 0.5 --structurePenalty 1 --primitives new --taskReranker randomShuffle --taskBatchSize 10"

Random shuffle batches of 10, 720s, new primitives: [RUNNING]
     python launch.py -k -z m4.16xlarge tower_new_random_shuffle_10_720s "python tower.py  --recognitionTimeout 3600 -i 20 -t 720 --pseudoCounts 30 --tasks old --maximumFrontier 5  --biasOptimal --contextual --testingTimeout 600 --split 0.5 --structurePenalty 1 --primitives new --taskReranker randomShuffle --taskBatchSize 10"


Random shuffle (batches of 5), 60s: tower_random_shuffle_5_60s [Done, solves 42/56]
	python launch.py -k -z m4.16xlarge tower_random_shuffle_5_60s "python tower.py -t 60  --pseudoCounts 30 --tasks old --aic 1.0 --structurePenalty 1.0 --topK 2 --arity 3 --maximumFrontier 5 -i 20 -R 300 --storeTaskMetrics --split 0.5 --testingTimeout 60 --biasOptimal --contextual --taskReranker randomShuffle --taskBatchSize 5"

Random shuffle (batches of 5), 60s: tower_random_shuffle_5_120s [Done, solves 45/56].
	python launch.py -k -z m4.16xlarge tower_random_shuffle_5_120s "python tower.py -t 120  --pseudoCounts 30 --tasks old --aic 1.0 --structurePenalty 1.0 --topK 2 --arity 3 --maximumFrontier 5 -i 20 -R 300 --storeTaskMetrics --split 0.5 --testingTimeout 600 --biasOptimal --contextual --taskReranker randomShuffle --taskBatchSize 5"

Random shuffle (batches of 10), 120s: tower_random_shuffle_10_120s [Done, solves 51/56]
	python launch.py -k -z m4.16xlarge tower_random_shuffle_10_120s "python tower.py -t 120  --pseudoCounts 30 --tasks old --aic 1.0 --structurePenalty 1.0 --topK 2 --arity 3 --maximumFrontier 5 -i 20 --storeTaskMetrics --split 0.5 --testingTimeout 600 --biasOptimal --contextual --taskReranker randomShuffle --taskBatchSize 10 --primitives old --recognitionTimeout 3600"
			Re-run with new random shuffle (v2): solves 49/56.

Baseline without recognition model: tower_no_recognition_random_shuffle_10_120s [RUNNING]
	python launch.py -k -z m4.16xlarge tower_no_recognition_random_shuffle_10_120s "python tower.py -t 120  --pseudoCounts 30 --tasks old --aic 1.0 --structurePenalty 1.0 --topK 2 --arity 3 --maximumFrontier 5 -i 20 --storeTaskMetrics --split 0.5 --testingTimeout 600 --taskReranker randomShuffle --taskBatchSize 10 --primitives old -g"

Baseline without DSL learning: tower_no_dsl_random_shuffle_10_120s [RUNNING]
	python launch.py -k -z m4.16xlarge tower_no_dsl_random_shuffle_10_120s "python tower.py -t 120  --pseudoCounts 30 --tasks old --aic 1000.0 --structurePenalty 1.0 --topK 2 --arity 3 --maximumFrontier 5 -i 20 --storeTaskMetrics --split 0.5 --testingTimeout 600 --biasOptimal --contextual --taskReranker randomShuffle --taskBatchSize 10 --primitives old --recognitionTimeout 3600"

Random shuffle (batches of 10), 120s. retraining: tower_random_shuffle_10_120s [12/18]
	python launch.py -k -z m4.16xlarge --ssh_key openmind tower_random_shuffle_10_120s "python tower.py -t 120  --pseudoCounts 30 --tasks old --aic 1.0 --structurePenalty 1.0 --topK 2 --arity 3 --maximumFrontier 5 -i 20 -R 300 --storeTaskMetrics --split 0.5 --testingTimeout 600 --biasOptimal --contextual --taskReranker randomShuffle --taskBatchSize 10 --reuseRecognition"

REGEX:
Best run so far (uses context free):
python launch.py -g -z "p3.16xlarge" "regex_gpu_contextfreeBO.95HR" "python regexes.py -t 3600 --testingTimeout 1800 --tasks new --maxTasks 256 --ll_cutoff bigram --split 0.5 -k 10 --biasOptimal -r .95"

Best contextual run:
python launch.py -g -z "p3.16xlarge" "regex_gpu_contextualBO.95HR" "python regexes.py -t 3600 --testingTimeout 1800 --tasks new --maxTasks 256 --ll_cutoff bigram --split 0.5 -k 10 --contextual --biasOptimal -r .95"

A task batching run
python launch.py -g -z "p3.16xlarge" "regex_gpu_batch_contextualBO.95HR" "python regexes.py -t 720 --testingTimeout 720 --tasks new --maxTasks 256 --ll_cutoff bigram --split 0.5 -k 10 --contextual --biasOptimal -r .95 --taskReranker randomShuffle --taskBatchSize 10"

task batchinng with rec model reuse:

python launch.py -g -z "p3.16xlarge" "regex_gpu_batch_reuserec_contextualBO.95HR" "python regexes.py -t 720 --testingTimeout 720 --tasks new --maxTasks 256 --ll_cutoff bigram --split 0.5 -k 10 --contextual --biasOptimal -r .95 --taskReranker randomShuffle --taskBatchSize 10 --reuseRecognition"

***
#100% helmholtz:
python launch.py -g -z "g3.16xlarge" "regex_gpu_batch_100HR" "python regexes.py -t 720 --testingTimeout 720 --tasks new --maxTasks 256 --ll_cutoff bigram --split 0.5 -k 10 --contextual --biasOptimal -r 1 --taskReranker randomShuffle --taskBatchSize 10"

#can use --seed to change subset of tasks. default is 42

#Reuse vs not reuse
python launch.py -g -z "g3.16xlarge" "regex_batch_.95HR" "python regexes.py -t 720 --testingTimeout 720 --tasks new --maxTasks 256 --ll_cutoff bigram --split 0.5 -k 10 --contextual --biasOptimal -r .95 --taskReranker randomShuffle --taskBatchSize 10"

#task batchinng with rec model reuse:

python launch.py -g -z "g3.16xlarge" "regex_batch_reuserec.95HR" "python regexes.py -t 720 --testingTimeout 720 --tasks new --maxTasks 256 --ll_cutoff bigram --split 0.5 -k 10 --contextual --biasOptimal -r .95 --taskReranker randomShuffle --taskBatchSize 10 --reuseRecognition"


LONGER RUNS, NORMAL STATS

python launch.py -g -z "g3.16xlarge" "regex_batch_50HR" "python regexes.py -i 30 -t 720 --testingTimeout 900 -R 1800 --tasks new --maxTasks 256 --ll_cutoff bigram --split 0.5 -k 10 --contextual --biasOptimal -r .5 --taskReranker randomShuffle --taskBatchSize 10"

python launch.py -g -z "g3.16xlarge" "regex_batch_reuserec50HR" "python regexes.py -i 30 -t 720 --testingTimeout 900 -R 1800 --tasks new --maxTasks 256 --ll_cutoff bigram --split 0.5 -k 10 --contextual --biasOptimal -r .5 --taskReranker randomShuffle --taskBatchSize 10 --reuseRecognition"




Full model with batching, 0.5 Helmholtz ratio, long recognition model train time, bounded rank of 32: [RUNNING]
python launch.py -g -z "g3.16xlarge" "regex_batch_40_1800s_r32" "python regexes.py -t 1800 --testingTimeout 1800 --tasks new --maxTasks 256 --ll_cutoff bigram --split 0.5 -k 10 --contextual --biasOptimal -r .5 --taskReranker randomShuffle --taskBatchSize 40 --recognitionTimeout 1800 --reuseRecognition --matrixRank 32"

Baseline without recognition model:
python launch.py -k -z m4.16xlarge --tail regex_no_recognition_batch_40_1800 "python regexes.py -t 1800 --testingTimeout 1800 --tasks new --maxTasks 256 --ll_cutoff bigram --split 0.5 -k 10 -g --taskReranker randomShuffle --taskBatchSize 40 -i 20"<|MERGE_RESOLUTION|>--- conflicted
+++ resolved
@@ -9,11 +9,7 @@
 
 for SEED in `seq 1 5`; do python launch.py -k  -c -z n1-highmem-64 text_no_dsl "python text.py  -t 720  --pseudoCounts 30 --aic 1000.0 --structurePenalty 1.0 --topK 2 --arity 3 --maximumFrontier 5 -i 20 -R 3600 --storeTaskMetrics --testingTimeout 600 --biasOptimal --contextual --taskReranker randomShuffle --taskBatchSize 10 --vectorized --auxiliary --ensembleSize 2 -RS 5000 --seed $SEED" ; done
 for SEED in `seq 1 3`; do python launch.py -k  -c -z n1-highmem-64 text_no_dsl_no_ensemble "python text.py  -t 720  --pseudoCounts 30 --aic 1000.0 --structurePenalty 1.0 --topK 2 --arity 3 --maximumFrontier 5 -i 20 -R 3600 --storeTaskMetrics --testingTimeout 600 --biasOptimal --contextual --taskReranker randomShuffle --taskBatchSize 10 --vectorized --auxiliary --ensembleSize 1 -RS 5000 --seed $SEED" ; done
-<<<<<<< HEAD
 for SEED in `seq 1 3`; do python launch.py -k  -c -z n1-highmem-64 text_no_generative "python text.py  -t 720  --topK 2 --maximumFrontier 5 -i 20 -R 3600 --storeTaskMetrics --testingTimeout 600 --biasOptimal --contextual --taskReranker randomShuffle --taskBatchSize 10 --ensembleSize 1 -RS 5000 --no-dsl --seed $SEED" ; done
-=======
-for SEED in `seq 1 3`; do python launch.py -k  -c -z n1-highmem-64 text_no_dsl_no_ensemble_no_auxiliary "python text.py  -t 720  --pseudoCounts 30 --aic 1000.0 --structurePenalty 1.0 --topK 2 --arity 3 --maximumFrontier 5 -i 20 -R 3600 --storeTaskMetrics --testingTimeout 600 --biasOptimal --contextual --taskReranker randomShuffle --taskBatchSize 10 --vectorized --ensembleSize 1 -RS 5000 --seed $SEED" ; done
->>>>>>> e543766d
 for SEED in `seq 1 5`; do python launch.py -k  -c -z n1-highmem-64 text_no_recognition "python text.py  -t 720  --pseudoCounts 30 --aic 1.0 --structurePenalty 1.0 --topK 2 --arity 3 --maximumFrontier 5 -i 20  --storeTaskMetrics --testingTimeout 600 --taskReranker randomShuffle --taskBatchSize 10 --seed $SEED" ; done
 
 
@@ -22,11 +18,8 @@
 for SEED in `seq 1 5`; do python launch.py -k  -c -z n1-highmem-64 list "python list.py --split 0.5 -t 720  --pseudoCounts 30 --aic 1.0 --structurePenalty 1.5 --topK 2 --arity 3 --maximumFrontier 5 -i 20 -R 3600 --storeTaskMetrics --testingTimeout 600 --biasOptimal --contextual --taskReranker randomShuffle --taskBatchSize 10 --vectorized --auxiliary --ensembleSize 1 -RS 5000 --seed $SEED" ; done
 for SEED in `seq 1 3`; do python launch.py -k  -c -z n1-highmem-64 list_no_dsl "python list.py --aic 1000.0 --split 0.5 -t 720  --pseudoCounts 30 --structurePenalty 1.5 --topK 2 --arity 3 --maximumFrontier 5 -i 20 -R 3600 --storeTaskMetrics --testingTimeout 600 --biasOptimal --contextual --taskReranker randomShuffle --taskBatchSize 10 --vectorized --auxiliary --ensembleSize 2 -RS 5000 --seed $SEED" ; done
 for SEED in `seq 4 5`; do python launch.py -k  -c -z n1-highmem-64 list_no_dsl_no_ensemble "python list.py --aic 1000.0 --split 0.5 -t 720  --pseudoCounts 30 --structurePenalty 1.5 --topK 2 --arity 3 --maximumFrontier 5 -i 20 -R 3600 --storeTaskMetrics --testingTimeout 600 --biasOptimal --contextual --taskReranker randomShuffle --taskBatchSize 10 --vectorized --auxiliary --ensembleSize 1 -RS 5000 --seed $SEED" ; done
-<<<<<<< HEAD
 for SEED in `seq 1 3`; do python launch.py -k  -c -z n1-highmem-64 list_no_generative "python list.py --split 0.5 -t 720 --topK 2 --maximumFrontier 5 -i 20 -R 3600 --storeTaskMetrics --testingTimeout 600 --biasOptimal --contextual --taskReranker randomShuffle --taskBatchSize 10 --no-dsl --ensembleSize 1 -RS 5000 --seed $SEED" ; done
-=======
-for SEED in `seq 4 5`; do python launch.py -k  -c -z n1-highmem-64 list_no_dsl_no_ensemble_no_auxiliary "python list.py --aic 1000.0 --split 0.5 -t 720  --pseudoCounts 30 --structurePenalty 1.5 --topK 2 --arity 3 --maximumFrontier 5 -i 20 -R 3600 --storeTaskMetrics --testingTimeout 600 --biasOptimal --contextual --taskReranker randomShuffle --taskBatchSize 10 --vectorized  --ensembleSize 1 -RS 5000 --seed $SEED" ; done
->>>>>>> e543766d
+
 
 LOGO:
 for SEED in `seq 1 5`; do python launch.py -k  -c -z n1-highmem-64 logo_ensemble "python logo.py --split 0.5 -t 720  --pseudoCounts 30 --aic 1.0 --structurePenalty 1.5 --topK 2 --arity 3 --maximumFrontier 5 -i 20 -R 3600 --storeTaskMetrics --testingTimeout 600 --biasOptimal --contextual --taskReranker randomShuffle --taskBatchSize 10 --vectorized --auxiliary --ensembleSize 2 -RS 5000 --seed $SEED" ; done
