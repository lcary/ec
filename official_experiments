--- conflicted
+++ resolved
@@ -44,12 +44,8 @@
 
 McCarthy:
 python bin/launch.py -k  -c -z n1-highmem-64 McCarthy_unsolved_4h "python  bin/list.py --primitives McCarthy --dataset bootstrap --structurePenalty 1. --pseudoCounts 30 --arity 4 -g  -t 14400 --taskReranker unsolved --topK 2 --maximumFrontier 5"
-<<<<<<< HEAD
-python bin/launch.py -k  -c -z n1-highmem-64 McCarthy_unsolved_4h "python  bin/list.py --primitives McCarthy --dataset bootstrap --structurePenalty 1. --pseudoCounts 30 --arity 4 -g  -t 14400 --taskReranker unsolved --topK 5 --maximumFrontier 5"
-=======
 python bin/launch.py -k  -c -z n1-highmem-64 McCarthy_unsolved_4h_tk5 "python  bin/list.py --primitives McCarthy --dataset bootstrap --structurePenalty 1. --pseudoCounts 30 --arity 4 -g  -t 14400 --taskReranker unsolved --topK 5 --maximumFrontier 5"
 python bin/launch.py -k  -c -z n1-highmem-64 McCarthy_unsolved_8h_tk5 "python  bin/list.py --primitives McCarthy --dataset bootstrap --structurePenalty 1. --pseudoCounts 30 --arity 4 -g  -t 28800 --taskReranker unsolved --topK 5 --maximumFrontier 5"
->>>>>>> 360b7bb7
 
 Scientific laws:
 python bin/launch.py -k  -c -z n1-highmem-64 scientific_1h "python bin/scientificLaws.py  -t 3600 --topK 5 --arity 3 --maximumFrontier 5 -i 10 -R 3600 -RS 5000 --biasOptimal --contextual --mask  -r 0."
