--- conflicted
+++ resolved
@@ -399,11 +399,7 @@
         
 
 class RecognitionModel(nn.Module):
-<<<<<<< HEAD
-    def __init__(self,featureExtractor,grammar,hidden=[64],activation="relu",
-=======
     def __init__(self,featureExtractor,grammar,hidden=[64],activation="tanh",
->>>>>>> 5b4d3d69
                  rank=None,
                  cuda=False,contextual=False,
                  previousRecognitionModel=None):
