from collections import defaultdict

import json

from frontier import *
from program import *
from type import *
from utilities import *

import time


class GrammarFailure(Exception):
    pass


class NoCandidates(Exception):
    pass


class Grammar(object):
    def __init__(self, logVariable, productions):
        self.logVariable = logVariable
        self.productions = productions

        self.expression2likelihood = dict((p, l) for l, _, p in productions)
        self.expression2likelihood[Index(0)] = self.logVariable

    @staticmethod
    def fromProductions(productions, logVariable=0.0):
        """Make a grammar from primitives and their relative logpriors."""
        return Grammar(logVariable, [(l, p.infer(), p)
                                     for l, p in productions])

    @staticmethod
    def uniform(primitives):
        return Grammar(0.0, [(0.0, p.infer(), p) for p in primitives])

    def __len__(self): return len(self.productions)

    def __str__(self):
        def productionKey(xxx_todo_changeme):
            (l, t, p) = xxx_todo_changeme
            return not isinstance(p, Primitive), l is not None and -l
        lines = ["%f\tt0\t$_" % self.logVariable]
        for l, t, p in sorted(self.productions, key=productionKey):
            if l is not None:
                l = "%f\t%s\t%s" % (l, t, p)
            else:
                l = "-Inf\t%s\t%s" % (t, p)
            if not t.isArrow() and isinstance(p, Invented):
                try:
                    l += "\teval = %s" % (p.evaluate([]))
                except BaseException:
                    pass

            lines.append(l)
        return "\n".join(lines)

    def _immutable_code(self): return self.logVariable, tuple(self.productions)

    def __eq__(self, o): return self._immutable_code() == o._immutable_code()

    def __ne__(self, o): return not (self == o)

    def __hash__(self): return hash(self._immutable_code())

    @property
    def primitives(self):
        return [p for _, _, p in self.productions]

    def removeProductions(self, ps):
        return Grammar(
            self.logVariable, [
                (l, t, p) for (
                    l, t, p) in self.productions if p not in ps])

    def buildCandidates(self, request, context, environment,
                        # Should the log probabilities be normalized?
                        normalize=True,
                        # Should be returned a table mapping primitives to
                        # their candidate entry?
                        returnTable=False,
                        # Should we return probabilities vs log probabilities?
                        returnProbabilities=False,
                        # Must be a leaf (have no arguments)?
                        mustBeLeaf=False):
        """Primitives that are candidates for being used given a requested type
        If returnTable is false (default): returns [((log)likelihood, tp, primitive, context)]
        if returntable is true: returns {primitive: ((log)likelihood, tp, context)}"""
        if returnProbabilities:
            assert normalize

        candidates = []
        variableCandidates = []
        for l, t, p in self.productions:
            try:
                newContext, t = t.instantiate(context)
                newContext = newContext.unify(t.returns(), request)
                t = t.apply(newContext)
                if mustBeLeaf and t.isArrow():
                    continue
                candidates.append((l, t, p, newContext))
            except UnificationFailure:
                continue
        for j, t in enumerate(environment):
            try:
                newContext = context.unify(t.returns(), request)
                t = t.apply(newContext)
                if mustBeLeaf and t.isArrow():
                    continue
                variableCandidates.append((t, Index(j), newContext))
            except UnificationFailure:
                continue

        candidates += [(self.logVariable - log(len(variableCandidates)), t, p, k)
                       for t, p, k in variableCandidates]
        if candidates == []:
            raise NoCandidates()
        #eprint("candidates inside buildCandidates before norm:")
        #eprint(candidates)

        if normalize:
            z = lse([l for l, t, p, k in candidates])
            if returnProbabilities:
                candidates = [(exp(l - z), t, p, k)
                              for l, t, p, k in candidates]
            else:
                candidates = [(l - z, t, p, k) for l, t, p, k in candidates]

        #eprint("candidates inside buildCandidates after norm:")
        #eprint(candidates)

        if returnTable:
            return {p: (l, t, k) for l, t, p, k in candidates}
        else:
            return candidates


    def sample(self, request, maximumDepth=6, maxAttempts=None):
        attempts = 0

        while True:
            try:
                _, e = self._sample(
                    request, Context.EMPTY, [], maximumDepth=maximumDepth)
                return e
            except NoCandidates:
                if maxAttempts is not None:
                    attempts += 1
                    if attempts > maxAttempts:
                        return None
                continue

    def _sample(self, request, context, environment, maximumDepth):
        if request.isArrow():
            context, expression = self._sample(
                request.arguments[1], context, [
                    request.arguments[0]] + environment, maximumDepth)
            return context, Abstraction(expression)

        candidates = self.buildCandidates(request, context, environment,
                                          normalize=True,
                                          returnProbabilities=True,
                                          # Force it to terminate in a
                                          # leaf; a primitive with no
                                          # function arguments
                                          mustBeLeaf=maximumDepth <= 1)
        #eprint("candidates:")
        #eprint(candidates)
        newType, chosenPrimitive, context = sampleDistribution(candidates)

        # Sample the arguments
        xs = newType.functionArguments()
        returnValue = chosenPrimitive

        for x in xs:
            x = x.apply(context)
            context, x = self._sample(
                x, context, environment, maximumDepth - 1)
            returnValue = Application(returnValue, x)

        return context, returnValue

    def likelihoodSummary(
            self,
            context,
            environment,
            request,
            expression,
            silent=False):
        if request.isArrow():
            if not isinstance(expression, Abstraction):
                if not silent:
                    eprint("Request is an arrow but I got", expression)
                return context, None
            return self.likelihoodSummary(context,
                                          [request.arguments[0]] + environment,
                                          request.arguments[1],
                                          expression.body,
                                          silent=silent)
        # Build the candidates
        candidates = self.buildCandidates(request, context, environment,
                                          normalize=False,
                                          returnTable=True)

        # A list of everything that would have been possible to use here
        possibles = [p for p in candidates.keys() if not p.isIndex]
        numberOfVariables = sum(p.isIndex for p in candidates.keys())
        if numberOfVariables > 0:
            possibles += [Index(0)]

        f, xs = expression.applicationParse()

        if f not in candidates:
            if not silent:
                eprint(f, "Not in candidates")
                eprint("Candidates is", candidates)
                #eprint("grammar:", grammar.productions)
                eprint("request is", request)
                eprint("xs", xs)
                eprint("environment", environment)
                assert False
            return context, None

        thisSummary = LikelihoodSummary()
        thisSummary.record(f, possibles, constant=-
                           math.log(numberOfVariables) if f.isIndex else 0)

        _, tp, context = candidates[f]
        argumentTypes = tp.functionArguments()
        if len(xs) != len(argumentTypes):
            eprint("PANIC: not enough arguments for the type")
            eprint("request", request)
            eprint("tp", tp)
            eprint("expression", expression)
            eprint("xs", xs)
            eprint("argumentTypes", argumentTypes)
            # This should absolutely never occur
            raise GrammarFailure((context, environment, request, expression))

        for argumentType, argument in zip(argumentTypes, xs):
            argumentType = argumentType.apply(context)
            context, newSummary = self.likelihoodSummary(
                context, environment, argumentType, argument, silent=silent)
            if newSummary is None:
                return context, None
            thisSummary.join(newSummary)

        return context, thisSummary

    def bestFirstEnumeration(self, request):
        from heapq import heappush, heappop

        pq = []

        def choices(parentCost, xs):
            for c, x in xs:
                heappush(pq, (parentCost + c, x))

        def g(parentCost, request, _=None,
              context=None, environment=[],
              k=None):
            """
            k is a continuation.
            k: Expects to be called with MDL, context, expression.
            """

            assert k is not None
            if context is None:
                context = Context.EMPTY

            if request.isArrow():
                g(parentCost,
                  request.arguments[1],
                  context=context,
                  environment=[request.arguments[0]] + environment,
                    k=lambda MDL,
                    newContext,
                    p: k(MDL,
                         newContext,
                         Abstraction(p)))
            else:
                candidates = self.buildCandidates(
                    request,
                    context,
                    environment,
                    normalize=True,
                    returnProbabilities=False,
                    returnTable=True)
                choices(parentCost,
                        [(-f_ll_tp_newContext[1][0],
                          lambda: ga(parentCost - f_ll_tp_newContext[1][0],
                                     f_ll_tp_newContext[0],
                                     f_ll_tp_newContext[1][1].functionArguments(),
                                     context=f_ll_tp_newContext[1][2],
                                     environment=environment,
                                     k=k)) for f_ll_tp_newContext in iter(candidates.items())])

        def ga(costSoFar, f, argumentTypes, _=None,
               context=None, environment=None,
               k=None):
            if argumentTypes == []:
                k(costSoFar, context, f)
            else:
                t1 = argumentTypes[0].apply(context)
                g(costSoFar, t1, context=context, environment=environment,
                  k=lambda newCost, newContext, argument:
                  ga(newCost, Application(f, argument), argumentTypes[1:],
                     context=newContext, environment=environment,
                     k=k))

        def receiveResult(MDL, _, expression):
            heappush(pq, (MDL, expression))

        g(0., request, context=Context.EMPTY, environment=[], k=receiveResult)
        frontier = []
        while len(frontier) < 10**3:
            MDL, action = heappop(pq)
            if isinstance(action, Program):
                expression = action
                frontier.append(expression)
                #eprint("Enumerated program",expression,-MDL,self.closedLogLikelihood(request, expression))
            else:
                action()

    def closedLikelihoodSummary(self, request, expression, silent=False):
        try:
            context, summary = self.likelihoodSummary(
                Context.EMPTY, [], request, expression, silent=silent)
        except GrammarFailure as e:
            failureExport = 'failures/grammarFailure%s.pickle' % (
                time.time() + getPID())
            eprint("PANIC: Grammar failure, exporting to ", failureExport)
            with open(failureExport, 'wb') as handle:
                pickle.dump((e, self, request, expression), handle)
            assert False

        return summary

    def logLikelihood(self, request, expression):
        summary = self.closedLikelihoodSummary(request, expression)
        if summary is None:
            eprint(
                "FATAL: program [ %s ] does not have a likelihood summary." %
                expression, "r = ", request, "\n", self)
            assert False
        return summary.logLikelihood(self)

    def rescoreFrontier(self, frontier):
        return Frontier([FrontierEntry(e.program,
                                       logPrior=self.logLikelihood(frontier.task.request, e.program),
                                       logLikelihood=e.logLikelihood)
                         for e in frontier],
                        frontier.task)

    def productionUses(self, frontiers):
        """Returns the expected number of times that each production was used. {production: expectedUses}"""
        frontiers = [self.rescoreFrontier(f).normalize()
                     for f in frontiers if not f.empty]
        uses = {p: 0. for p in self.primitives}
        for f in frontiers:
            for e in f:
                summary = self.closedLikelihoodSummary(f.task.request,
                                                       e.program)
                for p, u in summary.uses:
                    uses[p] += u * math.exp(e.logPosterior)
        return uses

    def smartlyInitialize(self, expectedSize):
        frequencies = {}
        for _, t, p in self.productions:
            a = len(t.functionArguments())
            frequencies[a] = frequencies.get(a, 0) + 1
        return Grammar(-log(frequencies[0]), [(-log(frequencies[len(t.functionArguments())]) - len(
            t.functionArguments()) * expectedSize, t, p) for l, t, p in self.productions])

    def insideOutside(self, frontiers, pseudoCounts, iterations=1):
        # Replace programs with (likelihood summary, uses)
        frontiers = [ Frontier([ FrontierEntry((summary, summary.toUses()),
                                               logPrior=summary.logLikelihood(self),
                                               logLikelihood=e.logLikelihood)
                                 for e in f
                                 for summary in [self.closedLikelihoodSummary(f.task.request, e.program)] ],
                               task=f.task)
                      for f in frontiers ]

        g = self
        for i in range(iterations):
            u = Uses()
            for f in frontiers:
                f = f.normalize()
                for e in f:
                    _, eu = e.program
                    u += math.exp(e.logPosterior) * eu

            lv = math.log(u.actualVariables + pseudoCounts) - \
                 math.log(u.possibleVariables + pseudoCounts)
            g = Grammar(lv,
                        [ (math.log(u.actualUses.get(p,0.) + pseudoCounts) - \
                           math.log(u.possibleUses.get(p,0.) + pseudoCounts),
                           t,p)
                          for _,t,p in g.productions ])
            if i < iterations - 1:
                frontiers = [Frontier([ FrontierEntry((summary, uses),
                                                      logPrior=summary.logLikelihood(g),
                                                      logLikelihood=e.logLikelihood)
                                        for e in f
                                        for (summary, uses) in [e.program] ],
                                      task=f.task)
                             for f in frontiers ]
        return g

    def frontierMDL(self, frontier):
        return max( e.logLikelihood + self.logLikelihood(frontier.task.request, e.program)
                    for e in frontier )                


    def enumeration(self,context,environment,request,upperBound,
                    maximumDepth=20,
                    lowerBound=0.):
        '''Enumerates all programs whose MDL satisfies: lowerBound < MDL <= upperBound'''
        if upperBound <= 0 or maximumDepth == 1:
            return

        if request.isArrow():
            v = request.arguments[0]
            for l, newContext, b in self.enumeration(context, [v] + environment,
                                                     request.arguments[1],
                                                     upperBound=upperBound,
                                                     lowerBound=lowerBound,
                                                     maximumDepth=maximumDepth):
                yield l, newContext, Abstraction(b)

        else:
            candidates = self.buildCandidates(request, context, environment,
                                              normalize=True)

            for l, t, p, newContext in candidates:
                mdl = -l
                if not (mdl <= upperBound):
                    continue

                xs = t.functionArguments()
                for aL, aK, application in\
                    self.enumerateApplication(newContext, environment, p, xs,
                                              upperBound=upperBound + l,
                                              lowerBound=lowerBound + l,
                                              maximumDepth=maximumDepth - 1):
                    yield aL + l, aK, application

    def enumerateApplication(self, context, environment,
                             function, argumentRequests,
                             # Upper bound on the description length of all of
                             # the arguments
                             upperBound,
                             # Lower bound on the description length of all of
                             # the arguments
                             lowerBound=0.,
                             maximumDepth=20,
                             originalFunction=None,
                             argumentIndex=0):
        if upperBound <= 0 or maximumDepth == 1:
            return
        if originalFunction is None:
            originalFunction = function

        if argumentRequests == []:
            if lowerBound < 0. and 0. <= upperBound:
                yield 0., context, function
            else:
                return
        else:
            argRequest = argumentRequests[0].apply(context)
            laterRequests = argumentRequests[1:]
            for argL, newContext, arg in self.enumeration(context, environment, argRequest,
                                                          upperBound=upperBound,
                                                          lowerBound=0.,
                                                          maximumDepth=maximumDepth):
                if violatesSymmetry(originalFunction, arg, argumentIndex):
                    continue

                newFunction = Application(function, arg)
                for resultL, resultK, result in self.enumerateApplication(newContext, environment, newFunction,
                                                                          laterRequests,
                                                                          upperBound=upperBound + argL,
                                                                          lowerBound=lowerBound + argL,
                                                                          maximumDepth=maximumDepth,
                                                                          originalFunction=originalFunction,
                                                                          argumentIndex=argumentIndex + 1):
                    yield resultL + argL, resultK, result

    def sketchEnumeration(self,context,environment,request,sk,upperBound,
                           maximumDepth=20,
                           lowerBound=0.):
        '''Enumerates all sketch instantiations whose MDL satisfies: lowerBound < MDL <= upperBound'''
        if upperBound <= 0 or maximumDepth == 1:
            return

        if sk.isHole:
            yield from self.enumeration(context, environment, request, upperBound,
                                        maximumDepth=maximumDepth,
                                        lowerBound=lowerBound)
        elif request.isArrow():
            assert sk.isAbstraction
            v = request.arguments[0]
            for l, newContext, b in self.sketchEnumeration(context, [v] + environment,
                                                           request.arguments[1],
                                                           sk.body,
                                                           upperBound=upperBound,
                                                           lowerBound=lowerBound,
                                                           maximumDepth=maximumDepth):
                yield l, newContext, Abstraction(b)

        else:
            f, xs = sk.applicationParse()
            if f.isIndex:
                ft = environment[f.i].apply(context)
            elif f.isInvented or f.isPrimitive:
                context, ft = f.tp.instantiate(context)
            elif f.isAbstraction:
                assert False, "sketch is not in beta longform"
            elif f.isHole:
                assert False, "hole as function not yet supported"
            elif f.isApplication:
                assert False, "should never happen - bug in applicationParse"
            else: assert False

            try: context = context.unify(ft.returns(), request)                
            except UnificationFailure: assert False, "sketch is ill-typed"
            ft = ft.apply(context)
            argumentRequests = ft.functionArguments()

            assert len(argumentRequests) == len(xs)

            yield from self.sketchApplication(context, environment,
                                              f, xs, argumentRequests,
                                              upperBound=upperBound,
                                              lowerBound=lowerBound,
                                              maximumDepth=maximumDepth - 1)


    def sketchApplication(self, context, environment,
                          function, arguments, argumentRequests,
                          # Upper bound on the description length of all of
                          # the arguments
                          upperBound,
                          # Lower bound on the description length of all of
                          # the arguments
                          lowerBound=0.,
                          maximumDepth=20):
        if upperBound <= 0 or maximumDepth == 1:
            return

        if argumentRequests == []:
            if lowerBound < 0. and 0. <= upperBound:
                yield 0., context, function
            else:
                return
        else:
            argRequest = argumentRequests[0].apply(context)
            laterRequests = argumentRequests[1:]
            firstSketch = arguments[0]
            laterSketches = arguments[1:]
            for argL, newContext, arg in self.sketchEnumeration(context, environment, argRequest,
                                                                firstSketch,
                                                                upperBound=upperBound,
                                                                lowerBound=0.,
                                                                maximumDepth=maximumDepth):

                newFunction = Application(function, arg)
                for resultL, resultK, result in self.sketchApplication(newContext, environment, newFunction,
                                                                       laterSketches, laterRequests,
                                                                       upperBound=upperBound + argL,
                                                                       lowerBound=lowerBound + argL,
                                                                       maximumDepth=maximumDepth):

                    yield resultL + argL, resultK, result

    def enumerateNearby(self, request, expr, distance=3.0):
        """Enumerate programs with local mutations in subtrees with small description length"""
        if distance <= 0:
            yield expr
        else:
            def mutations(tp, loss):
                for l, _, expr in self.enumeration(
                        Context.EMPTY, [], tp, distance - loss):
                    yield expr, l
            yield from Mutator(self, mutations).execute(expr, request)


    def enumerateHoles(self, request, expr, k=3):
        """Enumerate programs with a single hole within mdl distance"""
        #TODO: make it possible to enumerate sketches with multiple holes
        def mutations(tp, loss):
            yield Hole(), 0
        top_k = []
        for expr, l in Mutator(self, mutations).execute(expr, request):
            if len(top_k) > 0:
                i, v = min(enumerate(top_k), key=lambda x:x[1][1])
                if len(top_k) >= k and l > v[1]:
                    top_k[i] = (expr, l)
                else:
                    top_k.append((expr, l))
<<<<<<< HEAD

            # print("len top k", len(top_k))
            # print("top_k", top_k)
            # assert False
            yield from sorted(top_k, key=lambda x:x[1])
=======
            else:
                top_k.append((expr, l))
        return sorted(top_k, key=lambda x:x[1])
>>>>>>> 1d4ea7de


class LikelihoodSummary(object):
    '''Summarizes the terms that will be used in a likelihood calculation'''

    def __init__(self):
        self.uses = {}
        self.normalizers = {}
        self.constant = 0.

    def __str__(self):
        return """LikelihoodSummary(constant = %f,
uses = {%s},
normalizers = {%s})""" % (self.constant,
                          ", ".join(
                              "%s: %d" % (k,
                                          v) for k,
                              v in self.uses.items()),
                          ", ".join(
                              "%s: %d" % (k,
                                          v) for k,
                              v in self.normalizers.items()))

    def record(self, actual, possibles, constant=0.):
        # Variables are all normalized to be $0
        if isinstance(actual, Index):
            actual = Index(0)

        # Make it something that we can hash
        possibles = frozenset(sorted(possibles, key=hash))

        self.constant += constant
        self.uses[actual] = self.uses.get(actual, 0) + 1
        self.normalizers[possibles] = self.normalizers.get(possibles, 0) + 1

    def join(self, other):
        self.constant += other.constant
        for k, v in other.uses.items():
            self.uses[k] = self.uses.get(k, 0) + v
        for k, v in other.normalizers.items():
            self.normalizers[k] = self.normalizers.get(k, 0) + v

    def logLikelihood(self, grammar):
        return self.constant + \
            sum(count * grammar.expression2likelihood[p] for p, count in self.uses.items()) - \
            sum(count * lse([grammar.expression2likelihood[p] for p in ps])
                for ps, count in self.normalizers.items())
    def toUses(self):
        from collections import Counter
        
        possibleVariables = sum( count if Index(0) in ps else 0
                                 for ps, count in self.normalizers.items() )
        actualVariables = self.uses.get(Index(0), 0.)
        actualUses = {k: v
                      for k, v in self.uses.items()
                      if not k.isIndex }
        possibleUses = dict(Counter(p
                                    for ps, count in self.normalizers.items()
                                    for p_ in ps
                                    if not p_.isIndex
                                    for p in [p_]*count ))
        return Uses(possibleVariables, actualVariables,
                    possibleUses, actualUses)


class Uses(object):
    '''Tracks uses of different grammar productions'''

    def __init__(self, possibleVariables=0., actualVariables=0.,
                 possibleUses={}, actualUses={}):
        self.actualVariables = actualVariables
        self.possibleVariables = possibleVariables
        self.possibleUses = possibleUses
        self.actualUses = actualUses

    def __str__(self):
        return "Uses(actualVariables = %f, possibleVariables = %f, actualUses = %s, possibleUses = %s)" %\
            (self.actualVariables, self.possibleVariables, self.actualUses, self.possibleUses)

    def __repr__(self): return str(self)

    def __mul__(self, a):
        return Uses(a * self.possibleVariables,
                    a * self.actualVariables,
                    {p: a * u for p, u in self.possibleUses.items()},
                    {p: a * u for p, u in self.actualUses.items()})

    def __imul__(self, a):
        self.possibleVariables *= a
        self.actualVariables *= a
        for p in self.possibleUses:
            self.possibleUses[p] *= a
        for p in self.actualUses:
            self.actualUses[p] *= a
        return self

    def __rmul__(self, a):
        return self * a

    def __radd__(self, o):
        if o == 0:
            return self
        return self + o

    def __add__(self, o):
        if o == 0:
            return self

        def merge(x, y):
            z = x.copy()
            for k, v in y.items():
                z[k] = v + x.get(k, 0.)
            return z
        return Uses(self.possibleVariables + o.possibleVariables,
                    self.actualVariables + o.actualVariables,
                    merge(self.possibleUses, o.possibleUses),
                    merge(self.actualUses, o.actualUses))

    def __iadd__(self, o):
        self.possibleVariables += o.possibleVariables
        self.actualVariables += o.actualVariables
        for k, v in o.possibleUses.items():
            self.possibleUses[k] = self.possibleUses.get(k, 0.) + v
        for k, v in o.actualUses.items():
            self.actualUses[k] = self.actualUses.get(k, 0.) + v
        return self

    @staticmethod
    def join(z, *weightedUses):
        """Consumes weightedUses"""
        if not weightedUses:
            Uses.empty
        if len(weightedUses) == 1:
            return weightedUses[0][1]
        for w, u in weightedUses:
            u *= exp(w - z)
        total = Uses()
        total.possibleVariables = sum(
            u.possibleVariables for _, u in weightedUses)
        total.actualVariables = sum(u.actualVariables for _, u in weightedUses)
        total.possibleUses = defaultdict(float)
        total.actualUses = defaultdict(float)
        for _, u in weightedUses:
            for k, v in u.possibleUses.items():
                total.possibleUses[k] += v
            for k, v in u.actualUses.items():
                total.actualUses[k] += v
        return total


Uses.empty = Uses()


def violatesSymmetry(f, x, argumentIndex):
    if not f.isPrimitive:
        return False
    while x.isApplication:
        x = x.f
    if not x.isPrimitive:
        return False
    f = f.name
    x = x.name
    if f == "car":
        return x == "cons" or x == "empty"
    if f == "cdr":
        return x == "cons" or x == "empty"
    if f == "+":
        return x == "0" or (argumentIndex == 1 and x == "+")
    if f == "-":
        return argumentIndex == 1 and x == "0"
    if f == "empty?":
        return x == "cons" or x == "empty"
    if f == "zero?":
        return x == "0" or x == "1"
    if f == "index" or f == "map" or f == "zip":
        return x == "empty"
    if f == "range":
        return x == "0"
    if f == "fold":
        return argumentIndex == 1 and x == "empty"
    return False

if __name__ == "__main__":
    from arithmeticPrimitives import *
    g = Grammar.uniform([k0,k1,addition, subtraction])
    p = Program.parse("(lambda (+ <HOLE> <HOLE>))")
    for stuff in g.sketchEnumeration(Context.EMPTY,[],arrow(tint,tint),
                                     p,12.):
        print(stuff)<|MERGE_RESOLUTION|>--- conflicted
+++ resolved
@@ -602,18 +602,9 @@
                     top_k[i] = (expr, l)
                 else:
                     top_k.append((expr, l))
-<<<<<<< HEAD
-
-            # print("len top k", len(top_k))
-            # print("top_k", top_k)
-            # assert False
-            yield from sorted(top_k, key=lambda x:x[1])
-=======
             else:
                 top_k.append((expr, l))
         return sorted(top_k, key=lambda x:x[1])
->>>>>>> 1d4ea7de
-
 
 class LikelihoodSummary(object):
     '''Summarizes the terms that will be used in a likelihood calculation'''
